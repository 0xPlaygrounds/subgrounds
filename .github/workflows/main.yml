--- conflicted
+++ resolved
@@ -40,19 +40,11 @@
         python-version: ${{ matrix.python-version }}
 
     - name: Cache poetry
-<<<<<<< HEAD
         id: cache-poetry
         uses: actions/cache@v3
         with:
           path: ~/.local
           key: poetry-${{ runner.os }}-${{ env.POETRY_VERSION }}
-=======
-      id: cache-poetry
-      uses: actions/cache@v3
-      with:
-        path: ~/.local
-        key: poetry-${{ runner.os }}-${{ matrix.python-version }}-${{ env.POETRY_VERSION }}
->>>>>>> d7a80217
 
     - name: Install poetry
       if: steps.cache-poetry.outputs.cache-hit != 'true'
