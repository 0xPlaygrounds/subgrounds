--- conflicted
+++ resolved
@@ -2,10 +2,7 @@
 
 import pytest
 
-<<<<<<< HEAD
 from subgrounds import Subgrounds
-=======
->>>>>>> 5057fefe
 from subgrounds.query import (
     DataRequest,
     DataResponse,
@@ -127,21 +124,18 @@
 
 @pytest.fixture
 def response():
-    return DocumentResponse(
-        url="www.abc.xyz/graphql",
-        data={
-            "swaps": [
-                {
-                    "amount0In": "0.25",
-                    "amount0Out": "0.0",
-                    "amount1In": "0.0",
-                    "amount1Out": "89820.904371079570860909",
-                    "id": "0xf457e61e2aa310c8a7f01570bf96f24323fc317925c42f2a33d2061e1944df4d-0",
-                    "timestamp": "1638554699",
-                }
-            ]
-        },
-    )
+    return {
+        "swaps": [
+            {
+                "amount0In": "0.25",
+                "amount0Out": "0.0",
+                "amount1In": "0.0",
+                "amount1Out": "89820.904371079570860909",
+                "id": "0xf457e61e2aa310c8a7f01570bf96f24323fc317925c42f2a33d2061e1944df4d-0",
+                "timestamp": "1638554699",
+            }
+        ]
+    }
 
 
 @pytest.mark.parametrize(
@@ -179,11 +173,7 @@
 def test_typetransform_roundtrip(
     mocker,
     datarequest: DataRequest,
-<<<<<<< HEAD
     response: dict[str, Any],
-=======
-    response: DocumentResponse,
->>>>>>> 5057fefe
     subgraph: Subgraph,
     transforms: list[DocumentTransform],
     expected: list[dict[str, Any]],
@@ -440,7 +430,6 @@
     ["response", "expected", "synthfield_f", "object_f", "fpaths_f"],
     [
         (
-<<<<<<< HEAD
             {
                 "swaps": [
                     {
@@ -453,23 +442,6 @@
                     }
                 ]
             },
-=======
-            DocumentResponse(
-                url="www.abc.xyz/graphql",
-                data={
-                    "swaps": [
-                        {
-                            "amount0In": "0.25",
-                            "amount0Out": "0.0",
-                            "amount1In": "0.0",
-                            "amount1Out": "89820.904371079570860909",
-                            "id": "0xf457e61e2aa310c8a7f01570bf96f24323fc317925c42f2a33d2061e1944df4d-0",
-                            "timestamp": "1638554699",
-                        }
-                    ]
-                },
-            ),
->>>>>>> 5057fefe
             DataResponse(
                 responses=[
                     DocumentResponse(
@@ -496,13 +468,7 @@
             lambda subgraph: [subgraph.Query.swaps.synthfield],
         ),
         (
-<<<<<<< HEAD
             {"xa6436bbcebab2a86": None},
-=======
-            DocumentResponse(
-                url="www.abc.xyz/graphql", data={"xa6436bbcebab2a86": None}
-            ),
->>>>>>> 5057fefe
             DataResponse(
                 responses=[
                     DocumentResponse(
