import pytest

<<<<<<< HEAD
from subgrounds.pagination.pagination import (
  Cursor,
  PaginationNode,
  generate_pagination_nodes,
  normalize,
  merge
)
from subgrounds.pagination.strategies import greedy_strategy, legacy_strategy
from subgrounds.query import Argument, Document, InputValue, Query, Selection, VariableDefinition
=======
from subgrounds.pagination import (Cursor, PaginationNode, merge,
                                   preprocess_document)
from subgrounds.query import (Argument, Document, InputValue, Query, Selection,
                              VariableDefinition)
>>>>>>> 66053c3d
from subgrounds.schema import TypeMeta, TypeRef

# from tests.conftest import *


<<<<<<< HEAD
class TestPaginationNode(unittest.TestCase):
  def test_gen_pagenodes_noargs(self):
    doc = Document(url='www.abc.xyz/graphql', query=Query(
=======
@pytest.mark.parametrize("test_input, expected", [
  # Test normalization with no args specified, no nested lists
  (
    Document(url='www.abc.xyz/graphql', query=Query(
      name=None,
      selection=[Selection(
        fmeta=TypeMeta.FieldMeta('pairs', '', [
          TypeMeta.ArgumentMeta('first', '', TypeRef.Named('Int'), None),
          TypeMeta.ArgumentMeta('skip', '', TypeRef.Named('Int'), None),
          TypeMeta.ArgumentMeta('where', '', TypeRef.Named('Pair_filter'), None)
        ], TypeRef.non_null_list('Pair')),
        selection=[
          Selection(
            fmeta=TypeMeta.FieldMeta('id', '', [], TypeRef.Named('String'))
          )
        ]
      )]
    )),
    (
      Document(url='www.abc.xyz/graphql', query=Query(
        name=None,
        selection=[Selection(
          fmeta=TypeMeta.FieldMeta('pairs', '', [
            TypeMeta.ArgumentMeta('first', '', TypeRef.Named('Int'), None),
            TypeMeta.ArgumentMeta('skip', '', TypeRef.Named('Int'), None),
            TypeMeta.ArgumentMeta('where', '', TypeRef.Named('Pair_filter'), None)
          ], TypeRef.non_null_list('Pair')),
          arguments=[
            Argument('first', InputValue.Variable('first0')),
            Argument('skip', InputValue.Variable('skip0')),
            Argument('orderBy', InputValue.Enum('id')),
            Argument('orderDirection', InputValue.Enum('asc')),
            Argument('where', InputValue.Object({
              'id_gt': InputValue.Variable('lastOrderingValue0')
            })),
          ],
          selection=[
            Selection(
              fmeta=TypeMeta.FieldMeta('id', '', [], TypeRef.Named('String'))
            )
          ]
        )],
        variables=[
          VariableDefinition('first0', TypeRef.Named('Int')),
          VariableDefinition('skip0', TypeRef.Named('Int')),
          VariableDefinition('lastOrderingValue0', TypeRef.Named('String')),
        ]
      )),
      [
        PaginationNode(0, 'id', 100, 0, None, TypeRef.Named('String'), ['pairs'], [])
      ]
    )
  ),
  # Test normalization with no args specified, with 1 nested list
  (
    Document(url='www.abc.xyz/graphql', query=Query(
>>>>>>> 66053c3d
      name=None,
      selection=[Selection(
        fmeta=TypeMeta.FieldMeta('pairs', '', [
          TypeMeta.ArgumentMeta('first', '', TypeRef.Named('Int'), None),
          TypeMeta.ArgumentMeta('skip', '', TypeRef.Named('Int'), None),
          TypeMeta.ArgumentMeta('where', '', TypeRef.Named('Pair_filter'), None)
        ], TypeRef.non_null_list('Pair')),
        selection=[
          Selection(
            fmeta=TypeMeta.FieldMeta('swaps', '', [
              TypeMeta.ArgumentMeta('first', '', TypeRef.Named('Int'), None),
              TypeMeta.ArgumentMeta('skip', '', TypeRef.Named('Int'), None),
              TypeMeta.ArgumentMeta('where', '', TypeRef.Named('Swap_filter'), None)
            ], TypeRef.non_null_list('Swap')),
            selection=[
              Selection(
                fmeta=TypeMeta.FieldMeta('id', '', [], TypeRef.Named('String'))
              )
            ]
          )
        ]
      )]
<<<<<<< HEAD
    ))
    
    expected = [
      PaginationNode(0, 'id', 100, 0, None, TypeRef.Named('String'), ['pairs'], [])
    ]

    self.assertEqual(generate_pagination_nodes(schema(), doc), expected)

  def test_normalize_doc_no_args_nested_1(self):
    expected = [
      PaginationNode(1, 'id', 100, 0, None, TypeRef.Named('String'), ['pairs'], [
        PaginationNode(0, 'id', 100, 0, None, TypeRef.Named('String'), ['pairs', 'swaps'], [])
      ])
    ]

    doc = Document(url='www.abc.xyz/graphql', query=Query(
      name=None,
      selection=[Selection(
        fmeta=TypeMeta.FieldMeta('pairs', '', [
          TypeMeta.ArgumentMeta('first', '', TypeRef.Named('Int'), None),
          TypeMeta.ArgumentMeta('skip', '', TypeRef.Named('Int'), None),
          TypeMeta.ArgumentMeta('where', '', TypeRef.Named('Pair_filter'), None)
        ], TypeRef.non_null_list('Pair')),
        selection=[
          Selection(
            fmeta=TypeMeta.FieldMeta('swaps', '', [
              TypeMeta.ArgumentMeta('first', '', TypeRef.Named('Int'), None),
              TypeMeta.ArgumentMeta('skip', '', TypeRef.Named('Int'), None),
              TypeMeta.ArgumentMeta('where', '', TypeRef.Named('Swap_filter'), None)
            ], TypeRef.non_null_list('Swap')),
            selection=[
              Selection(
                fmeta=TypeMeta.FieldMeta('id', '', [], TypeRef.Named('String'))
              )
            ]
          )
        ]
      )]
    ))

    self.assertEqual(generate_pagination_nodes(schema(), doc), expected)

  def test_normalize_doc_no_args_nested_2(self):
    expected = [
      PaginationNode(1, 'id', 100, 0, None, TypeRef.Named('String'), ['pairs'], [
        PaginationNode(0, 'id', 100, 0, None, TypeRef.Named('String'), ['pairs', 'swaps'], [])
      ]),
      PaginationNode(2, 'id', 100, 0, None, TypeRef.Named('String'), ['swaps'], [])
    ]

    doc = Document(url='www.abc.xyz/graphql', query=Query(
      name=None,
      selection=[
        Selection(
=======
    )),
    (
      Document(url='www.abc.xyz/graphql', query=Query(
        name=None,
        selection=[Selection(
>>>>>>> 66053c3d
          fmeta=TypeMeta.FieldMeta('pairs', '', [
            TypeMeta.ArgumentMeta('first', '', TypeRef.Named('Int'), None),
            TypeMeta.ArgumentMeta('skip', '', TypeRef.Named('Int'), None),
            TypeMeta.ArgumentMeta('where', '', TypeRef.Named('Pair_filter'), None)
          ], TypeRef.non_null_list('Pair')),
          selection=[
            Selection(
              fmeta=TypeMeta.FieldMeta('swaps', '', [
                TypeMeta.ArgumentMeta('first', '', TypeRef.Named('Int'), None),
                TypeMeta.ArgumentMeta('skip', '', TypeRef.Named('Int'), None),
                TypeMeta.ArgumentMeta('where', '', TypeRef.Named('Swap_filter'), None)
              ], TypeRef.non_null_list('Swap')),
              selection=[
                Selection(
                  fmeta=TypeMeta.FieldMeta('id', '', [], TypeRef.Named('String'))
                )
              ]
            ),
          ]
        ),
        Selection(
          fmeta=TypeMeta.FieldMeta('swaps', '', [
            TypeMeta.ArgumentMeta('first', '', TypeRef.Named('Int'), None),
            TypeMeta.ArgumentMeta('skip', '', TypeRef.Named('Int'), None),
            TypeMeta.ArgumentMeta('where', '', TypeRef.Named('Swap_filter'), None)
          ], TypeRef.non_null_list('Swap')),
          selection=[
            Selection(
              fmeta=TypeMeta.FieldMeta('id', '', [], TypeRef.Named('String'))
            )
          ]
        ),
      ]
    ))

    self.assertEqual(generate_pagination_nodes(schema(), doc), expected)

  def test_normalize_doc_first_arg(self):
    expected = [
      PaginationNode(0, 'id', 455, 0, None, TypeRef.Named('String'), ['pairs'], [])
    ]

    doc = Document(url='www.abc.xyz/graphql', query=Query(
      name=None,
      selection=[Selection(
        fmeta=TypeMeta.FieldMeta('pairs', '', [
          TypeMeta.ArgumentMeta('first', '', TypeRef.Named('Int'), None),
          TypeMeta.ArgumentMeta('skip', '', TypeRef.Named('Int'), None),
          TypeMeta.ArgumentMeta('where', '', TypeRef.Named('Pair_filter'), None)
        ], TypeRef.non_null_list('Pair')),
        arguments=[
          Argument('first', InputValue.Int(455)),
        ],
        selection=[
          Selection(
            fmeta=TypeMeta.FieldMeta('id', '', [], TypeRef.Named('String'))
          )
        ]
<<<<<<< HEAD
      )]
    ))

    self.assertEqual(generate_pagination_nodes(schema(), doc), expected)

  def test_normalize_doc_skip_arg(self):
    expected = [
      PaginationNode(0, 'id', 100, 10, None, TypeRef.Named('String'), ['pairs'], [])
    ]

    doc = Document(url='www.abc.xyz/graphql', query=Query(
      name=None,
      selection=[Selection(
        fmeta=TypeMeta.FieldMeta('pairs', '', [
          TypeMeta.ArgumentMeta('first', '', TypeRef.Named('Int'), None),
          TypeMeta.ArgumentMeta('skip', '', TypeRef.Named('Int'), None),
          TypeMeta.ArgumentMeta('where', '', TypeRef.Named('Pair_filter'), None)
        ], TypeRef.non_null_list('Pair')),
        arguments=[
          Argument('skip', InputValue.Int(10)),
        ],
        selection=[
          Selection(
            fmeta=TypeMeta.FieldMeta('id', '', [], TypeRef.Named('String'))
          )
        ]
      )]
    ))

    self.assertEqual(generate_pagination_nodes(schema(), doc), expected)

  def test_normalize_doc_orderby_arg(self):
    expected = [
      PaginationNode(0, 'createdAtTimestamp', 100, 0, None, TypeRef.Named('BigInt'), ['pairs'], [])
    ]

    doc = Document(url='www.abc.xyz/graphql', query=Query(
      name=None,
      selection=[Selection(
        fmeta=TypeMeta.FieldMeta('pairs', '', [
          TypeMeta.ArgumentMeta('first', '', TypeRef.Named('Int'), None),
          TypeMeta.ArgumentMeta('skip', '', TypeRef.Named('Int'), None),
          TypeMeta.ArgumentMeta('where', '', TypeRef.Named('Pair_filter'), None)
        ], TypeRef.non_null_list('Pair')),
        arguments=[
          Argument('orderBy', InputValue.Enum('createdAtTimestamp')),
        ],
=======
      )),
      [PaginationNode(1, 'id', 100, 0, None, TypeRef.Named('String'), ['pairs'], [
        PaginationNode(0, 'id', 100, 0, None, TypeRef.Named('String'), ['pairs', 'swaps'], [])
      ])]
    )
  ),
  # Test normalization with no args specified, with 1 nested list, 1 neighbor list
  (
    Document(url='www.abc.xyz/graphql', query=Query(
      name=None,
      selection=[
        Selection(
          fmeta=TypeMeta.FieldMeta('pairs', '', [
            TypeMeta.ArgumentMeta('first', '', TypeRef.Named('Int'), None),
            TypeMeta.ArgumentMeta('skip', '', TypeRef.Named('Int'), None),
            TypeMeta.ArgumentMeta('where', '', TypeRef.Named('Pair_filter'), None)
          ], TypeRef.non_null_list('Pair')),
          selection=[
            Selection(
              fmeta=TypeMeta.FieldMeta('swaps', '', [
                TypeMeta.ArgumentMeta('first', '', TypeRef.Named('Int'), None),
                TypeMeta.ArgumentMeta('skip', '', TypeRef.Named('Int'), None),
                TypeMeta.ArgumentMeta('where', '', TypeRef.Named('Swap_filter'), None)
              ], TypeRef.non_null_list('Swap')),
              selection=[
                Selection(
                  fmeta=TypeMeta.FieldMeta('id', '', [], TypeRef.Named('String'))
                )
              ]
            ),
          ]
        ),
        Selection(
          fmeta=TypeMeta.FieldMeta('swaps', '', [
            TypeMeta.ArgumentMeta('first', '', TypeRef.Named('Int'), None),
            TypeMeta.ArgumentMeta('skip', '', TypeRef.Named('Int'), None),
            TypeMeta.ArgumentMeta('where', '', TypeRef.Named('Swap_filter'), None)
          ], TypeRef.non_null_list('Swap')),
          selection=[
            Selection(
              fmeta=TypeMeta.FieldMeta('id', '', [], TypeRef.Named('String'))
            )
          ]
        ),
      ]
    )),
    (
      Document(url='www.abc.xyz/graphql', query=Query(
        name=None,
>>>>>>> 66053c3d
        selection=[
          Selection(
            fmeta=TypeMeta.FieldMeta('id', '', [], TypeRef.Named('String'))
          )
        ]
      )]
    ))

    self.assertEqual(generate_pagination_nodes(schema(), doc), expected)

  def test_normalize_doc_orderdir_arg(self):
    expected = [
      PaginationNode(0, 'id', 100, 0, None, TypeRef.Named('String'), ['pairs'], [])
    ]

    doc = Document(url='www.abc.xyz/graphql', query=Query(
      name=None,
      selection=[Selection(
        fmeta=TypeMeta.FieldMeta('pairs', '', [
          TypeMeta.ArgumentMeta('first', '', TypeRef.Named('Int'), None),
          TypeMeta.ArgumentMeta('skip', '', TypeRef.Named('Int'), None),
          TypeMeta.ArgumentMeta('where', '', TypeRef.Named('Pair_filter'), None)
        ], TypeRef.non_null_list('Pair')),
        arguments=[
          Argument('orderDirection', InputValue.Enum('desc')),
        ],
        selection=[
          Selection(
            fmeta=TypeMeta.FieldMeta('id', '', [], TypeRef.Named('String'))
          )
        ]
      )]
    ))

    self.assertEqual(generate_pagination_nodes(schema(), doc), expected)

  def test_normalize_doc_orderby_orderdir_arg(self):
    expected = [
      PaginationNode(0, 'createdAtTimestamp', 100, 0, None, TypeRef.Named('BigInt'), ['pairs'], [])
    ]

    doc = Document(url='www.abc.xyz/graphql', query=Query(
      name=None,
      selection=[Selection(
        fmeta=TypeMeta.FieldMeta('pairs', '', [
          TypeMeta.ArgumentMeta('first', '', TypeRef.Named('Int'), None),
          TypeMeta.ArgumentMeta('skip', '', TypeRef.Named('Int'), None),
          TypeMeta.ArgumentMeta('where', '', TypeRef.Named('Pair_filter'), None)
        ], TypeRef.non_null_list('Pair')),
        arguments=[
          Argument('orderBy', InputValue.Enum('createdAtTimestamp')),
          Argument('orderDirection', InputValue.Enum('desc')),
        ],
        selection=[
          Selection(
            fmeta=TypeMeta.FieldMeta('id', '', [], TypeRef.Named('String'))
          )
        ]
      )]
    ))

    self.assertEqual(generate_pagination_nodes(schema(), doc), expected)

  def test_normalize_doc_key_path(self):
    expected = [
      PaginationNode(1, 'id', 100, 0, None, TypeRef.Named('String'), ['pairs'], [
        PaginationNode(0, 'id', 100, 0, None, TypeRef.Named('String'), ['pairs', 'foo', 'swaps'], [])
      ])
    ]

    doc = Document(url='www.abc.xyz/graphql', query=Query(
      name=None,
      selection=[Selection(
        fmeta=TypeMeta.FieldMeta('pairs', '', [
          TypeMeta.ArgumentMeta('first', '', TypeRef.Named('Int'), None),
          TypeMeta.ArgumentMeta('skip', '', TypeRef.Named('Int'), None),
          TypeMeta.ArgumentMeta('where', '', TypeRef.Named('Pair_filter'), None)
        ], TypeRef.non_null_list('Pair')),
        selection=[
          Selection(
            fmeta=TypeMeta.FieldMeta('foo', '', [], TypeRef.Named('Foo')),
            selection=[
              Selection(
                fmeta=TypeMeta.FieldMeta('swaps', '', [
                  TypeMeta.ArgumentMeta('first', '', TypeRef.Named('Int'), None),
                  TypeMeta.ArgumentMeta('skip', '', TypeRef.Named('Int'), None),
                  TypeMeta.ArgumentMeta('where', '', TypeRef.Named('Swap_filter'), None)
                ], TypeRef.non_null_list('Swap')),
                selection=[
                  Selection(
                    fmeta=TypeMeta.FieldMeta('id', '', [], TypeRef.Named('String'))
                  )
                ]
              )
            ]
          )
        ]
      )]
    ))

    self.assertEqual(generate_pagination_nodes(schema(), doc), expected)

class TestNormalizeDocument(unittest.TestCase):
  def test_normalize_doc_no_args(self):
    expected = Document(url='www.abc.xyz/graphql', query=Query(
      name=None,
      selection=[Selection(
        fmeta=TypeMeta.FieldMeta('pairs', '', [
          TypeMeta.ArgumentMeta('first', '', TypeRef.Named('Int'), None),
          TypeMeta.ArgumentMeta('skip', '', TypeRef.Named('Int'), None),
          TypeMeta.ArgumentMeta('where', '', TypeRef.Named('Pair_filter'), None)
        ], TypeRef.non_null_list('Pair')),
        arguments=[
          Argument('first', InputValue.Variable('first0')),
          Argument('skip', InputValue.Variable('skip0')),
          Argument('orderBy', InputValue.Enum('id')),
          Argument('orderDirection', InputValue.Enum('asc')),
          Argument('where', InputValue.Object({
            'id_gt': InputValue.Variable('lastOrderingValue0')
          })),
        ],
        selection=[
          Selection(
            fmeta=TypeMeta.FieldMeta('id', '', [], TypeRef.Named('String'))
          )
        ]
      )],
      variables=[
        VariableDefinition('first0', TypeRef.Named('Int')),
        VariableDefinition('skip0', TypeRef.Named('Int')),
        VariableDefinition('lastOrderingValue0', TypeRef.Named('String')),
      ]
    ))

    doc = Document(url='www.abc.xyz/graphql', query=Query(
      name=None,
      selection=[Selection(
        fmeta=TypeMeta.FieldMeta('pairs', '', [
          TypeMeta.ArgumentMeta('first', '', TypeRef.Named('Int'), None),
          TypeMeta.ArgumentMeta('skip', '', TypeRef.Named('Int'), None),
          TypeMeta.ArgumentMeta('where', '', TypeRef.Named('Pair_filter'), None)
        ], TypeRef.non_null_list('Pair')),
        selection=[
          Selection(
            fmeta=TypeMeta.FieldMeta('id', '', [], TypeRef.Named('String'))
          )
        ]
      )]
    ))

    schema_ = schema()
    page_nodes = generate_pagination_nodes(schema_, doc)
    self.assertEqual(normalize(schema_, doc, page_nodes), expected)

  def test_normalize_doc_no_args_nested_1(self):
    expected = Document(url='www.abc.xyz/graphql', query=Query(
      name=None,
      selection=[Selection(
        fmeta=TypeMeta.FieldMeta('pairs', '', [
          TypeMeta.ArgumentMeta('first', '', TypeRef.Named('Int'), None),
          TypeMeta.ArgumentMeta('skip', '', TypeRef.Named('Int'), None),
          TypeMeta.ArgumentMeta('where', '', TypeRef.Named('Pair_filter'), None)
        ], TypeRef.non_null_list('Pair')),
        arguments=[
          Argument('first', InputValue.Variable('first1')),
          Argument('skip', InputValue.Variable('skip1')),
          Argument('orderBy', InputValue.Enum('id')),
          Argument('orderDirection', InputValue.Enum('asc')),
          Argument('where', InputValue.Object({
            'id_gt': InputValue.Variable('lastOrderingValue1')
          })),
        ],
        selection=[
          Selection(
            fmeta=TypeMeta.FieldMeta('swaps', '', [
              TypeMeta.ArgumentMeta('first', '', TypeRef.Named('Int'), None),
              TypeMeta.ArgumentMeta('skip', '', TypeRef.Named('Int'), None),
              TypeMeta.ArgumentMeta('where', '', TypeRef.Named('Swap_filter'), None)
            ], TypeRef.non_null_list('Swap')),
            arguments=[
              Argument('first', InputValue.Variable('first0')),
              Argument('skip', InputValue.Variable('skip0')),
              Argument('orderBy', InputValue.Enum('id')),
              Argument('orderDirection', InputValue.Enum('asc')),
              Argument('where', InputValue.Object({
                'id_gt': InputValue.Variable('lastOrderingValue0')
              })),
            ],
            selection=[
              Selection(
                fmeta=TypeMeta.FieldMeta('id', '', [], TypeRef.Named('String'))
              )
            ]
          ),
          Selection(fmeta=TypeMeta.FieldMeta('id', '', [], TypeRef.Named('String'))),
        ]
      )],
      variables=[
        VariableDefinition('first0', TypeRef.Named('Int')),
        VariableDefinition('skip0', TypeRef.Named('Int')),
        VariableDefinition('lastOrderingValue0', TypeRef.Named('String')),
        VariableDefinition('first1', TypeRef.Named('Int')),
        VariableDefinition('skip1', TypeRef.Named('Int')),
        VariableDefinition('lastOrderingValue1', TypeRef.Named('String')),
      ]
<<<<<<< HEAD
    ))

    doc = Document(url='www.abc.xyz/graphql', query=Query(
=======
    )
  ),
  # Test normalization with `first` arg specified, no nested lists
  (
    Document(url='www.abc.xyz/graphql', query=Query(
>>>>>>> 66053c3d
      name=None,
      selection=[Selection(
        fmeta=TypeMeta.FieldMeta('pairs', '', [
          TypeMeta.ArgumentMeta('first', '', TypeRef.Named('Int'), None),
          TypeMeta.ArgumentMeta('skip', '', TypeRef.Named('Int'), None),
          TypeMeta.ArgumentMeta('where', '', TypeRef.Named('Pair_filter'), None)
        ], TypeRef.non_null_list('Pair')),
<<<<<<< HEAD
        selection=[
          Selection(
            fmeta=TypeMeta.FieldMeta('swaps', '', [
              TypeMeta.ArgumentMeta('first', '', TypeRef.Named('Int'), None),
              TypeMeta.ArgumentMeta('skip', '', TypeRef.Named('Int'), None),
              TypeMeta.ArgumentMeta('where', '', TypeRef.Named('Swap_filter'), None)
            ], TypeRef.non_null_list('Swap')),
            selection=[
              Selection(
                fmeta=TypeMeta.FieldMeta('id', '', [], TypeRef.Named('String'))
              )
            ]
          )
        ]
      )]
    ))

    schema_ = schema()
    page_nodes = generate_pagination_nodes(schema_, doc)
    self.assertEqual(normalize(schema_, doc, page_nodes), expected)

  def test_normalize_doc_no_args_nested_2(self):
    expected = Document(url='www.abc.xyz/graphql', query=Query(
      name=None,
      selection=[
        Selection(
          fmeta=TypeMeta.FieldMeta('pairs', '', [
            TypeMeta.ArgumentMeta('first', '', TypeRef.Named('Int'), None),
            TypeMeta.ArgumentMeta('skip', '', TypeRef.Named('Int'), None),
            TypeMeta.ArgumentMeta('where', '', TypeRef.Named('Pair_filter'), None)
          ], TypeRef.non_null_list('Pair')),
          arguments=[
            Argument('first', InputValue.Variable('first1')),
            Argument('skip', InputValue.Variable('skip1')),
            Argument('orderBy', InputValue.Enum('id')),
            Argument('orderDirection', InputValue.Enum('asc')),
            Argument('where', InputValue.Object({
              'id_gt': InputValue.Variable('lastOrderingValue1')
            })),
          ],
          selection=[
            Selection(
              fmeta=TypeMeta.FieldMeta('swaps', '', [
                TypeMeta.ArgumentMeta('first', '', TypeRef.Named('Int'), None),
                TypeMeta.ArgumentMeta('skip', '', TypeRef.Named('Int'), None),
                TypeMeta.ArgumentMeta('where', '', TypeRef.Named('Swap_filter'), None)
              ], TypeRef.non_null_list('Swap')),
              arguments=[
                Argument('first', InputValue.Variable('first0')),
                Argument('skip', InputValue.Variable('skip0')),
                Argument('orderBy', InputValue.Enum('id')),
                Argument('orderDirection', InputValue.Enum('asc')),
                Argument('where', InputValue.Object({
                  'id_gt': InputValue.Variable('lastOrderingValue0')
                })),
              ],
              selection=[
                Selection(
                  fmeta=TypeMeta.FieldMeta('id', '', [], TypeRef.Named('String'))
                )
              ]
            ),
            Selection(fmeta=TypeMeta.FieldMeta('id', '', [], TypeRef.Named('String'))),
          ]
        ),
        Selection(
          fmeta=TypeMeta.FieldMeta('swaps', '', [
            TypeMeta.ArgumentMeta('first', '', TypeRef.Named('Int'), None),
            TypeMeta.ArgumentMeta('skip', '', TypeRef.Named('Int'), None),
            TypeMeta.ArgumentMeta('where', '', TypeRef.Named('Swap_filter'), None)
          ], TypeRef.non_null_list('Swap')),
          arguments=[
            Argument('first', InputValue.Variable('first2')),
            Argument('skip', InputValue.Variable('skip2')),
            Argument('orderBy', InputValue.Enum('id')),
            Argument('orderDirection', InputValue.Enum('asc')),
            Argument('where', InputValue.Object({
              'id_gt': InputValue.Variable('lastOrderingValue2')
            })),
          ],
          selection=[
            Selection(
              fmeta=TypeMeta.FieldMeta('id', '', [], TypeRef.Named('String'))
            )
          ]
        ),
      ],
      variables=[
        VariableDefinition('first0', TypeRef.Named('Int')),
        VariableDefinition('skip0', TypeRef.Named('Int')),
        VariableDefinition('lastOrderingValue0', TypeRef.Named('String')),
        VariableDefinition('first1', TypeRef.Named('Int')),
        VariableDefinition('skip1', TypeRef.Named('Int')),
        VariableDefinition('lastOrderingValue1', TypeRef.Named('String')),
        VariableDefinition('first2', TypeRef.Named('Int')),
        VariableDefinition('skip2', TypeRef.Named('Int')),
        VariableDefinition('lastOrderingValue2', TypeRef.Named('String')),
      ]
    ))

    doc = Document(url='www.abc.xyz/graphql', query=Query(
      name=None,
      selection=[
        Selection(
=======
        arguments=[
          Argument('first', InputValue.Int(455)),
        ],
        selection=[
          Selection(
            fmeta=TypeMeta.FieldMeta('id', '', [], TypeRef.Named('String'))
          )
        ]
      )]
    )),
    (
      Document(url='www.abc.xyz/graphql', query=Query(
        name=None,
        selection=[Selection(
>>>>>>> 66053c3d
          fmeta=TypeMeta.FieldMeta('pairs', '', [
            TypeMeta.ArgumentMeta('first', '', TypeRef.Named('Int'), None),
            TypeMeta.ArgumentMeta('skip', '', TypeRef.Named('Int'), None),
            TypeMeta.ArgumentMeta('where', '', TypeRef.Named('Pair_filter'), None)
          ], TypeRef.non_null_list('Pair')),
          selection=[
            Selection(
              fmeta=TypeMeta.FieldMeta('swaps', '', [
                TypeMeta.ArgumentMeta('first', '', TypeRef.Named('Int'), None),
                TypeMeta.ArgumentMeta('skip', '', TypeRef.Named('Int'), None),
                TypeMeta.ArgumentMeta('where', '', TypeRef.Named('Swap_filter'), None)
              ], TypeRef.non_null_list('Swap')),
              selection=[
                Selection(
                  fmeta=TypeMeta.FieldMeta('id', '', [], TypeRef.Named('String'))
                )
              ]
            ),
          ]
        ),
        Selection(
          fmeta=TypeMeta.FieldMeta('swaps', '', [
            TypeMeta.ArgumentMeta('first', '', TypeRef.Named('Int'), None),
            TypeMeta.ArgumentMeta('skip', '', TypeRef.Named('Int'), None),
            TypeMeta.ArgumentMeta('where', '', TypeRef.Named('Swap_filter'), None)
          ], TypeRef.non_null_list('Swap')),
          selection=[
            Selection(
              fmeta=TypeMeta.FieldMeta('id', '', [], TypeRef.Named('String'))
            )
          ]
        ),
      ]
    ))

    schema_ = schema()
    page_nodes = generate_pagination_nodes(schema_, doc)
    # import pprint
    # pprint.pp(normalize(schema_, doc, page_nodes))
    self.assertEqual(normalize(schema_, doc, page_nodes), expected)


  def test_normalize_doc_first_arg(self):
    expected = Document(url='www.abc.xyz/graphql', query=Query(
      name=None,
      selection=[Selection(
        fmeta=TypeMeta.FieldMeta('pairs', '', [
          TypeMeta.ArgumentMeta('first', '', TypeRef.Named('Int'), None),
          TypeMeta.ArgumentMeta('skip', '', TypeRef.Named('Int'), None),
          TypeMeta.ArgumentMeta('where', '', TypeRef.Named('Pair_filter'), None)
        ], TypeRef.non_null_list('Pair')),
        arguments=[
          Argument('first', InputValue.Variable('first0')),
          Argument('skip', InputValue.Variable('skip0')),
          Argument('orderBy', InputValue.Enum('id')),
          Argument('orderDirection', InputValue.Enum('asc')),
          Argument('where', InputValue.Object({
            'id_gt': InputValue.Variable('lastOrderingValue0')
          })),
        ],
        selection=[
          Selection(
            fmeta=TypeMeta.FieldMeta('id', '', [], TypeRef.Named('String'))
          )
        ]
<<<<<<< HEAD
      )],
      variables=[
        VariableDefinition('first0', TypeRef.Named('Int')),
        VariableDefinition('skip0', TypeRef.Named('Int')),
        VariableDefinition('lastOrderingValue0', TypeRef.Named('String')),
      ]
    ))

    doc = Document(url='www.abc.xyz/graphql', query=Query(
=======
      )),
      [PaginationNode(0, 'id', 455, 0, None, TypeRef.Named('String'), ['pairs'], [])]
    )
  ),
  # Test normalization with `skip` arg specified, no nested lists
  (
    Document(url='www.abc.xyz/graphql', query=Query(
>>>>>>> 66053c3d
      name=None,
      selection=[Selection(
        fmeta=TypeMeta.FieldMeta('pairs', '', [
          TypeMeta.ArgumentMeta('first', '', TypeRef.Named('Int'), None),
          TypeMeta.ArgumentMeta('skip', '', TypeRef.Named('Int'), None),
          TypeMeta.ArgumentMeta('where', '', TypeRef.Named('Pair_filter'), None)
        ], TypeRef.non_null_list('Pair')),
        arguments=[
          Argument('skip', InputValue.Int(10)),
        ],
        selection=[
          Selection(
            fmeta=TypeMeta.FieldMeta('id', '', [], TypeRef.Named('String'))
          )
        ]
      )]
<<<<<<< HEAD
    ))

    schema_ = schema()
    page_nodes = generate_pagination_nodes(schema_, doc)
    self.assertEqual(normalize(schema_, doc, page_nodes), expected)

  def test_normalize_doc_skip_arg(self):
    expected = Document(url='www.abc.xyz/graphql', query=Query(
      name=None,
      selection=[Selection(
        fmeta=TypeMeta.FieldMeta('pairs', '', [
          TypeMeta.ArgumentMeta('first', '', TypeRef.Named('Int'), None),
          TypeMeta.ArgumentMeta('skip', '', TypeRef.Named('Int'), None),
          TypeMeta.ArgumentMeta('where', '', TypeRef.Named('Pair_filter'), None)
        ], TypeRef.non_null_list('Pair')),
        arguments=[
          Argument('first', InputValue.Variable('first0')),
          Argument('skip', InputValue.Variable('skip0')),
          Argument('orderBy', InputValue.Enum('id')),
          Argument('orderDirection', InputValue.Enum('asc')),
          Argument('where', InputValue.Object({
            'id_gt': InputValue.Variable('lastOrderingValue0')
          })),
        ],
        selection=[
          Selection(
            fmeta=TypeMeta.FieldMeta('id', '', [], TypeRef.Named('String'))
          )
        ]
      )],
      variables=[
        VariableDefinition('first0', TypeRef.Named('Int')),
        VariableDefinition('skip0', TypeRef.Named('Int')),
        VariableDefinition('lastOrderingValue0', TypeRef.Named('String')),
      ]
    ))

    doc = Document(url='www.abc.xyz/graphql', query=Query(
=======
    )),
    (
      Document(url='www.abc.xyz/graphql', query=Query(
        name=None,
        selection=[Selection(
          fmeta=TypeMeta.FieldMeta('pairs', '', [
            TypeMeta.ArgumentMeta('first', '', TypeRef.Named('Int'), None),
            TypeMeta.ArgumentMeta('skip', '', TypeRef.Named('Int'), None),
            TypeMeta.ArgumentMeta('where', '', TypeRef.Named('Pair_filter'), None)
          ], TypeRef.non_null_list('Pair')),
          arguments=[
            Argument('first', InputValue.Variable('first0')),
            Argument('skip', InputValue.Variable('skip0')),
            Argument('orderBy', InputValue.Enum('id')),
            Argument('orderDirection', InputValue.Enum('asc')),
            Argument('where', InputValue.Object({
              'id_gt': InputValue.Variable('lastOrderingValue0')
            })),
          ],
          selection=[
            Selection(
              fmeta=TypeMeta.FieldMeta('id', '', [], TypeRef.Named('String'))
            )
          ]
        )],
        variables=[
          VariableDefinition('first0', TypeRef.Named('Int')),
          VariableDefinition('skip0', TypeRef.Named('Int')),
          VariableDefinition('lastOrderingValue0', TypeRef.Named('String')),
        ]
      )),
      [
        PaginationNode(0, 'id', 100, 10, None, TypeRef.Named('String'), ['pairs'], [])
      ]
    )
  ),
  # Test normalization with `orderBy` arg specified, no nested lists
  (
    Document(url='www.abc.xyz/graphql', query=Query(
>>>>>>> 66053c3d
      name=None,
      selection=[Selection(
        fmeta=TypeMeta.FieldMeta('pairs', '', [
          TypeMeta.ArgumentMeta('first', '', TypeRef.Named('Int'), None),
          TypeMeta.ArgumentMeta('skip', '', TypeRef.Named('Int'), None),
          TypeMeta.ArgumentMeta('where', '', TypeRef.Named('Pair_filter'), None)
        ], TypeRef.non_null_list('Pair')),
        arguments=[
          Argument('orderBy', InputValue.Enum('createdAtTimestamp')),
        ],
        selection=[
          Selection(
            fmeta=TypeMeta.FieldMeta('id', '', [], TypeRef.Named('String'))
          )
        ]
      )]
<<<<<<< HEAD
    ))

    schema_ = schema()
    page_nodes = generate_pagination_nodes(schema_, doc)
    self.assertEqual(normalize(schema_, doc, page_nodes), expected)

  def test_normalize_doc_orderby_arg(self):
    expected = Document(url='www.abc.xyz/graphql', query=Query(
      name=None,
      selection=[Selection(
        fmeta=TypeMeta.FieldMeta('pairs', '', [
          TypeMeta.ArgumentMeta('first', '', TypeRef.Named('Int'), None),
          TypeMeta.ArgumentMeta('skip', '', TypeRef.Named('Int'), None),
          TypeMeta.ArgumentMeta('where', '', TypeRef.Named('Pair_filter'), None)
        ], TypeRef.non_null_list('Pair')),
        arguments=[
          Argument('first', InputValue.Variable('first0')),
          Argument('skip', InputValue.Variable('skip0')),
          Argument('orderBy', InputValue.Enum('createdAtTimestamp')),
          Argument('orderDirection', InputValue.Enum('asc')),
          Argument('where', InputValue.Object({
            'createdAtTimestamp_gt': InputValue.Variable('lastOrderingValue0')
          })),
        ],
        selection=[
          Selection(fmeta=TypeMeta.FieldMeta('id', '', [], TypeRef.Named('String'))),
          Selection(fmeta=TypeMeta.FieldMeta('createdAtTimestamp', '', [], TypeRef.Named('BigInt')))
        ]
      )],
      variables=[
        VariableDefinition('first0', TypeRef.Named('Int')),
        VariableDefinition('skip0', TypeRef.Named('Int')),
        VariableDefinition('lastOrderingValue0', TypeRef.Named('BigInt')),
      ]
    ))

    doc = Document(url='www.abc.xyz/graphql', query=Query(
=======
    )),
    (
      Document(url='www.abc.xyz/graphql', query=Query(
        name=None,
        selection=[Selection(
          fmeta=TypeMeta.FieldMeta('pairs', '', [
            TypeMeta.ArgumentMeta('first', '', TypeRef.Named('Int'), None),
            TypeMeta.ArgumentMeta('skip', '', TypeRef.Named('Int'), None),
            TypeMeta.ArgumentMeta('where', '', TypeRef.Named('Pair_filter'), None)
          ], TypeRef.non_null_list('Pair')),
          arguments=[
            Argument('first', InputValue.Variable('first0')),
            Argument('skip', InputValue.Variable('skip0')),
            Argument('orderBy', InputValue.Enum('createdAtTimestamp')),
            Argument('orderDirection', InputValue.Enum('asc')),
            Argument('where', InputValue.Object({
              'createdAtTimestamp_gt': InputValue.Variable('lastOrderingValue0')
            })),
          ],
          selection=[
            Selection(fmeta=TypeMeta.FieldMeta('id', '', [], TypeRef.Named('String'))),
            Selection(fmeta=TypeMeta.FieldMeta('createdAtTimestamp', '', [], TypeRef.Named('BigInt')))
          ]
        )],
        variables=[
          VariableDefinition('first0', TypeRef.Named('Int')),
          VariableDefinition('skip0', TypeRef.Named('Int')),
          VariableDefinition('lastOrderingValue0', TypeRef.Named('BigInt')),
        ]
      )),
      [
        PaginationNode(0, 'createdAtTimestamp', 100, 0, None, TypeRef.Named('BigInt'), ['pairs'], [])
      ]
    )
  ),
  # Test normalization with `orderDirection` arg specified, no nested lists
  (
    Document(url='www.abc.xyz/graphql', query=Query(
>>>>>>> 66053c3d
      name=None,
      selection=[Selection(
        fmeta=TypeMeta.FieldMeta('pairs', '', [
          TypeMeta.ArgumentMeta('first', '', TypeRef.Named('Int'), None),
          TypeMeta.ArgumentMeta('skip', '', TypeRef.Named('Int'), None),
          TypeMeta.ArgumentMeta('where', '', TypeRef.Named('Pair_filter'), None)
        ], TypeRef.non_null_list('Pair')),
        arguments=[
          Argument('orderDirection', InputValue.Enum('desc')),
        ],
        selection=[
          Selection(
            fmeta=TypeMeta.FieldMeta('id', '', [], TypeRef.Named('String'))
          )
        ]
      )]
<<<<<<< HEAD
    ))

    schema_ = schema()
    page_nodes = generate_pagination_nodes(schema_, doc)
    self.assertEqual(normalize(schema_, doc, page_nodes), expected)

  def test_normalize_doc_orderdir_arg(self):
    expected = Document(url='www.abc.xyz/graphql', query=Query(
      name=None,
      selection=[Selection(
        fmeta=TypeMeta.FieldMeta('pairs', '', [
          TypeMeta.ArgumentMeta('first', '', TypeRef.Named('Int'), None),
          TypeMeta.ArgumentMeta('skip', '', TypeRef.Named('Int'), None),
          TypeMeta.ArgumentMeta('where', '', TypeRef.Named('Pair_filter'), None)
        ], TypeRef.non_null_list('Pair')),
        arguments=[
          Argument('first', InputValue.Variable('first0')),
          Argument('skip', InputValue.Variable('skip0')),
          Argument('orderBy', InputValue.Enum('id')),
          Argument('orderDirection', InputValue.Enum('desc')),
          Argument('where', InputValue.Object({
            'id_lt': InputValue.Variable('lastOrderingValue0')
          })),
        ],
        selection=[
          Selection(fmeta=TypeMeta.FieldMeta('id', '', [], TypeRef.Named('String'))),
        ]
      )],
      variables=[
        VariableDefinition('first0', TypeRef.Named('Int')),
        VariableDefinition('skip0', TypeRef.Named('Int')),
        VariableDefinition('lastOrderingValue0', TypeRef.Named('String')),
      ]
    ))

    doc = Document(url='www.abc.xyz/graphql', query=Query(
=======
    )),
    (
      Document(url='www.abc.xyz/graphql', query=Query(
        name=None,
        selection=[Selection(
          fmeta=TypeMeta.FieldMeta('pairs', '', [
            TypeMeta.ArgumentMeta('first', '', TypeRef.Named('Int'), None),
            TypeMeta.ArgumentMeta('skip', '', TypeRef.Named('Int'), None),
            TypeMeta.ArgumentMeta('where', '', TypeRef.Named('Pair_filter'), None)
          ], TypeRef.non_null_list('Pair')),
          arguments=[
            Argument('first', InputValue.Variable('first0')),
            Argument('skip', InputValue.Variable('skip0')),
            Argument('orderBy', InputValue.Enum('id')),
            Argument('orderDirection', InputValue.Enum('desc')),
            Argument('where', InputValue.Object({
              'id_lt': InputValue.Variable('lastOrderingValue0')
            })),
          ],
          selection=[
            Selection(fmeta=TypeMeta.FieldMeta('id', '', [], TypeRef.Named('String'))),
          ]
        )],
        variables=[
          VariableDefinition('first0', TypeRef.Named('Int')),
          VariableDefinition('skip0', TypeRef.Named('Int')),
          VariableDefinition('lastOrderingValue0', TypeRef.Named('String')),
        ]
      )),
      [
        PaginationNode(0, 'id', 100, 0, None, TypeRef.Named('String'), ['pairs'], [])
      ]
    )
  ),
  # Test normalization with `orderDirection` and `orderBy` args specified, no nested lists
  (
    Document(url='www.abc.xyz/graphql', query=Query(
>>>>>>> 66053c3d
      name=None,
      selection=[Selection(
        fmeta=TypeMeta.FieldMeta('pairs', '', [
          TypeMeta.ArgumentMeta('first', '', TypeRef.Named('Int'), None),
          TypeMeta.ArgumentMeta('skip', '', TypeRef.Named('Int'), None),
          TypeMeta.ArgumentMeta('where', '', TypeRef.Named('Pair_filter'), None)
        ], TypeRef.non_null_list('Pair')),
        arguments=[
          Argument('orderBy', InputValue.Enum('createdAtTimestamp')),
          Argument('orderDirection', InputValue.Enum('desc')),
        ],
        selection=[
          Selection(
            fmeta=TypeMeta.FieldMeta('id', '', [], TypeRef.Named('String'))
          )
        ]
      )]
<<<<<<< HEAD
    ))

    schema_ = schema()
    page_nodes = generate_pagination_nodes(schema_, doc)
    self.assertEqual(normalize(schema_, doc, page_nodes), expected)

  def test_normalize_doc_orderby_orderdir_arg(self):
    expected = Document(url='www.abc.xyz/graphql', query=Query(
      name=None,
      selection=[Selection(
        fmeta=TypeMeta.FieldMeta('pairs', '', [
          TypeMeta.ArgumentMeta('first', '', TypeRef.Named('Int'), None),
          TypeMeta.ArgumentMeta('skip', '', TypeRef.Named('Int'), None),
          TypeMeta.ArgumentMeta('where', '', TypeRef.Named('Pair_filter'), None)
        ], TypeRef.non_null_list('Pair')),
        arguments=[
          Argument('first', InputValue.Variable('first0')),
          Argument('skip', InputValue.Variable('skip0')),
          Argument('orderBy', InputValue.Enum('createdAtTimestamp')),
          Argument('orderDirection', InputValue.Enum('desc')),
          Argument('where', InputValue.Object({
            'createdAtTimestamp_lt': InputValue.Variable('lastOrderingValue0')
          })),
        ],
        selection=[
          Selection(fmeta=TypeMeta.FieldMeta('id', '', [], TypeRef.Named('String'))),
          Selection(fmeta=TypeMeta.FieldMeta('createdAtTimestamp', '', [], TypeRef.Named('BigInt')))
        ]
      )],
      variables=[
        VariableDefinition('first0', TypeRef.Named('Int')),
        VariableDefinition('skip0', TypeRef.Named('Int')),
        VariableDefinition('lastOrderingValue0', TypeRef.Named('BigInt')),
      ]
    ))

    doc = Document(url='www.abc.xyz/graphql', query=Query(
=======
    )),
    (
      Document(url='www.abc.xyz/graphql', query=Query(
        name=None,
        selection=[Selection(
          fmeta=TypeMeta.FieldMeta('pairs', '', [
            TypeMeta.ArgumentMeta('first', '', TypeRef.Named('Int'), None),
            TypeMeta.ArgumentMeta('skip', '', TypeRef.Named('Int'), None),
            TypeMeta.ArgumentMeta('where', '', TypeRef.Named('Pair_filter'), None)
          ], TypeRef.non_null_list('Pair')),
          arguments=[
            Argument('first', InputValue.Variable('first0')),
            Argument('skip', InputValue.Variable('skip0')),
            Argument('orderBy', InputValue.Enum('createdAtTimestamp')),
            Argument('orderDirection', InputValue.Enum('desc')),
            Argument('where', InputValue.Object({
              'createdAtTimestamp_lt': InputValue.Variable('lastOrderingValue0')
            })),
          ],
          selection=[
            Selection(fmeta=TypeMeta.FieldMeta('id', '', [], TypeRef.Named('String'))),
            Selection(fmeta=TypeMeta.FieldMeta('createdAtTimestamp', '', [], TypeRef.Named('BigInt')))
          ]
        )],
        variables=[
          VariableDefinition('first0', TypeRef.Named('Int')),
          VariableDefinition('skip0', TypeRef.Named('Int')),
          VariableDefinition('lastOrderingValue0', TypeRef.Named('BigInt')),
        ]
      )),
      [PaginationNode(0, 'createdAtTimestamp', 100, 0, None, TypeRef.Named('BigInt'), ['pairs'], [])]
    )
  ),
  # Test normalization with no args specified, 1 nested lists 1 level down
  (
    Document(url='www.abc.xyz/graphql', query=Query(
>>>>>>> 66053c3d
      name=None,
      selection=[Selection(
        fmeta=TypeMeta.FieldMeta('pairs', '', [
          TypeMeta.ArgumentMeta('first', '', TypeRef.Named('Int'), None),
          TypeMeta.ArgumentMeta('skip', '', TypeRef.Named('Int'), None),
          TypeMeta.ArgumentMeta('where', '', TypeRef.Named('Pair_filter'), None)
        ], TypeRef.non_null_list('Pair')),
        selection=[
          Selection(
            fmeta=TypeMeta.FieldMeta('foo', '', [], TypeRef.Named('Foo')),
            selection=[
              Selection(
                fmeta=TypeMeta.FieldMeta('swaps', '', [
                  TypeMeta.ArgumentMeta('first', '', TypeRef.Named('Int'), None),
                  TypeMeta.ArgumentMeta('skip', '', TypeRef.Named('Int'), None),
                  TypeMeta.ArgumentMeta('where', '', TypeRef.Named('Swap_filter'), None)
                ], TypeRef.non_null_list('Swap')),
                selection=[
                  Selection(
                    fmeta=TypeMeta.FieldMeta('id', '', [], TypeRef.Named('String'))
                  )
                ]
              )
            ]
          )
        ]
      )]
<<<<<<< HEAD
    ))

    schema_ = schema()
    page_nodes = generate_pagination_nodes(schema_, doc)
    self.assertEqual(normalize(schema_, doc, page_nodes), expected)

  def test_normalize_doc_key_path(self):
    expected = Document(url='www.abc.xyz/graphql', query=Query(
      name=None,
      selection=[Selection(
        fmeta=TypeMeta.FieldMeta('pairs', '', [
          TypeMeta.ArgumentMeta('first', '', TypeRef.Named('Int'), None),
          TypeMeta.ArgumentMeta('skip', '', TypeRef.Named('Int'), None),
          TypeMeta.ArgumentMeta('where', '', TypeRef.Named('Pair_filter'), None)
        ], TypeRef.non_null_list('Pair')),
        arguments=[
          Argument('first', InputValue.Variable('first1')),
          Argument('skip', InputValue.Variable('skip1')),
          Argument('orderBy', InputValue.Enum('id')),
          Argument('orderDirection', InputValue.Enum('asc')),
          Argument('where', InputValue.Object({
            'id_gt': InputValue.Variable('lastOrderingValue1')
          })),
        ],
        selection=[
          Selection(
            fmeta=TypeMeta.FieldMeta('foo', '', [], TypeRef.Named('Foo')),
            selection=[
              Selection(
                fmeta=TypeMeta.FieldMeta('swaps', '', [
                  TypeMeta.ArgumentMeta('first', '', TypeRef.Named('Int'), None),
                  TypeMeta.ArgumentMeta('skip', '', TypeRef.Named('Int'), None),
                  TypeMeta.ArgumentMeta('where', '', TypeRef.Named('Swap_filter'), None)
                ], TypeRef.non_null_list('Swap')),
                arguments=[
                  Argument('first', InputValue.Variable('first0')),
                  Argument('skip', InputValue.Variable('skip0')),
                  Argument('orderBy', InputValue.Enum('id')),
                  Argument('orderDirection', InputValue.Enum('asc')),
                  Argument('where', InputValue.Object({
                    'id_gt': InputValue.Variable('lastOrderingValue0')
                  })),
                ],
                selection=[
                  Selection(
                    fmeta=TypeMeta.FieldMeta('id', '', [], TypeRef.Named('String'))
                  )
                ]
              )
            ]
          ),
          Selection(fmeta=TypeMeta.FieldMeta('id', '', [], TypeRef.Named('String'))),
=======
    )),
    (
      Document(url='www.abc.xyz/graphql', query=Query(
        name=None,
        selection=[Selection(
          fmeta=TypeMeta.FieldMeta('pairs', '', [
            TypeMeta.ArgumentMeta('first', '', TypeRef.Named('Int'), None),
            TypeMeta.ArgumentMeta('skip', '', TypeRef.Named('Int'), None),
            TypeMeta.ArgumentMeta('where', '', TypeRef.Named('Pair_filter'), None)
          ], TypeRef.non_null_list('Pair')),
          arguments=[
            Argument('first', InputValue.Variable('first1')),
            Argument('skip', InputValue.Variable('skip1')),
            Argument('orderBy', InputValue.Enum('id')),
            Argument('orderDirection', InputValue.Enum('asc')),
            Argument('where', InputValue.Object({
              'id_gt': InputValue.Variable('lastOrderingValue1')
            })),
          ],
          selection=[
            Selection(
              fmeta=TypeMeta.FieldMeta('foo', '', [], TypeRef.Named('Foo')),
              selection=[
                Selection(
                  fmeta=TypeMeta.FieldMeta('swaps', '', [
                    TypeMeta.ArgumentMeta('first', '', TypeRef.Named('Int'), None),
                    TypeMeta.ArgumentMeta('skip', '', TypeRef.Named('Int'), None),
                    TypeMeta.ArgumentMeta('where', '', TypeRef.Named('Swap_filter'), None)
                  ], TypeRef.non_null_list('Swap')),
                  arguments=[
                    Argument('first', InputValue.Variable('first0')),
                    Argument('skip', InputValue.Variable('skip0')),
                    Argument('orderBy', InputValue.Enum('id')),
                    Argument('orderDirection', InputValue.Enum('asc')),
                    Argument('where', InputValue.Object({
                      'id_gt': InputValue.Variable('lastOrderingValue0')
                    })),
                  ],
                  selection=[
                    Selection(
                      fmeta=TypeMeta.FieldMeta('id', '', [], TypeRef.Named('String'))
                    )
                  ]
                )
              ]
            ),
            Selection(fmeta=TypeMeta.FieldMeta('id', '', [], TypeRef.Named('String'))),
          ]
        )],
        variables=[
          VariableDefinition('first0', TypeRef.Named('Int')),
          VariableDefinition('skip0', TypeRef.Named('Int')),
          VariableDefinition('lastOrderingValue0', TypeRef.Named('String')),
          VariableDefinition('first1', TypeRef.Named('Int')),
          VariableDefinition('skip1', TypeRef.Named('Int')),
          VariableDefinition('lastOrderingValue1', TypeRef.Named('String')),
>>>>>>> 66053c3d
        ]
      )],
      variables=[
        VariableDefinition('first0', TypeRef.Named('Int')),
        VariableDefinition('skip0', TypeRef.Named('Int')),
        VariableDefinition('lastOrderingValue0', TypeRef.Named('String')),
        VariableDefinition('first1', TypeRef.Named('Int')),
        VariableDefinition('skip1', TypeRef.Named('Int')),
        VariableDefinition('lastOrderingValue1', TypeRef.Named('String')),
      ]
<<<<<<< HEAD
    ))

    doc = Document(url='www.abc.xyz/graphql', query=Query(
      name=None,
      selection=[Selection(
        fmeta=TypeMeta.FieldMeta('pairs', '', [
          TypeMeta.ArgumentMeta('first', '', TypeRef.Named('Int'), None),
          TypeMeta.ArgumentMeta('skip', '', TypeRef.Named('Int'), None),
          TypeMeta.ArgumentMeta('where', '', TypeRef.Named('Pair_filter'), None)
        ], TypeRef.non_null_list('Pair')),
        selection=[
          Selection(
            fmeta=TypeMeta.FieldMeta('foo', '', [], TypeRef.Named('Foo')),
            selection=[
              Selection(
                fmeta=TypeMeta.FieldMeta('swaps', '', [
                  TypeMeta.ArgumentMeta('first', '', TypeRef.Named('Int'), None),
                  TypeMeta.ArgumentMeta('skip', '', TypeRef.Named('Int'), None),
                  TypeMeta.ArgumentMeta('where', '', TypeRef.Named('Swap_filter'), None)
                ], TypeRef.non_null_list('Swap')),
                selection=[
                  Selection(
                    fmeta=TypeMeta.FieldMeta('id', '', [], TypeRef.Named('String'))
                  )
                ]
              )
            ]
          )
        ]
      )]
    ))

    schema_ = schema()
    page_nodes = generate_pagination_nodes(schema_, doc)
    self.assertEqual(normalize(schema_, doc, page_nodes), expected)


class TestPaginationArgs(unittest.TestCase):
  @staticmethod
  def swaps_gen(pair_id, n):
    for i in range(n):
      yield {'id': f'swap_{pair_id}{i}', 'timestamp': i}
=======
    )
  )
])
def test_normalize_doc(schema, test_input, expected):
  assert preprocess_document(schema, test_input) == expected

>>>>>>> 66053c3d

def gen_swaps(pair_id, n):
  for i in range(n):
    yield {'id': f'swap_{pair_id}{i}', 'timestamp': i}

<<<<<<< HEAD
  def __test_args(self, cursor, strategy, expected, data_and_fails):
    cursor_, args_ = strategy(cursor)
    for ((args, cursor), (data, fails)) in zip(expected, data_and_fails):
      self.assertEqual(cursor_, cursor)
      self.assertEqual(args_, args)

      if fails:
        with self.assertRaises(StopIteration):
          strategy(cursor_, data)
      else:
        cursor_, args_ = strategy(cursor_, data)

  def test_pagination_args_single_node_no_args_2pages(self):
    page_node = PaginationNode(
=======

def gen_users(pair_id, n):
  for i in range(n):
    yield {'id': f'user_{pair_id}{i}', 'volume': i}


# TODO: Add assertion to check cursor state contained in StopIteration exception
@pytest.mark.parametrize("data_and_stop, page_node, expected", [
  # Test cursor, 1 pagination node, no args, 2 pages
  (
    [
      ({'swaps': list(gen_swaps('a', 900))}, False),
      ({'swaps': []}, True)
    ],
    PaginationNode(
>>>>>>> 66053c3d
      node_idx=0,
      filter_field='id',
      first_value=1100,
      skip_value=0,
      filter_value=None,
      filter_value_type=TypeRef.Named('String'),
      key_path=['swaps'],
      inner=[]
<<<<<<< HEAD
    )

    expected = [
      ({'first0': 900, 'skip0': 0}, Cursor(page_node, [])),
      ({'first0': 200, 'skip0': 0, 'lastOrderingValue0': 'swap_a899'}, Cursor(page_node, [], 0, 'swap_a899', 900, 1, set()))
    ]

    data_and_fails = [
      ({'swaps': list(TestPaginationArgs.swaps_gen('a', 900))}, False),
      ({'swaps': []}, True)
    ]

    cursor = Cursor.from_pagination_nodes(page_node)

    self.__test_args(cursor, greedy_strategy, expected, data_and_fails)

  def test_pagination_args_single_node_no_args_1page(self):
    page_node = PaginationNode(
=======
    ),
    [
      {'first0': 900, 'skip0': 0},
      {'first0': 200, 'skip0': 0, 'lastOrderingValue0': 'swap_a899'}
    ]
  ),
  # Test cursor, 1 pagination node, no args, 1 page
  (
    [
      ({'swaps': list(gen_swaps('a', 10))}, True),
    ],
    PaginationNode(
>>>>>>> 66053c3d
      node_idx=0,
      filter_field='id',
      first_value=1100,
      skip_value=0,
      filter_value=None,
      filter_value_type=TypeRef.Named('String'),
      key_path=['swaps'],
      inner=[]
<<<<<<< HEAD
    )

    expected = [
      ({'first0': 900, 'skip0': 0}, Cursor(page_node, [])),
    ]

    data_and_fails = [
      ({'swaps': list(TestPaginationArgs.swaps_gen('a', 10))}, True),
    ]

    cursor = Cursor.from_pagination_nodes(page_node)
    self.__test_args(cursor, greedy_strategy, expected, data_and_fails)

  def test_pagination_args_single_node_no_args_1page_below_limit(self):
    page_node = PaginationNode(
=======
    ),
    [
      {'first0': 900, 'skip0': 0},
    ]
  ),
  # Test cursor, 1 pagination node, no args, 1 page below limit
  (
    [
      ({'swaps': list(gen_swaps('a', 100))}, True),
    ],
    PaginationNode(
>>>>>>> 66053c3d
      node_idx=0,
      filter_field='id',
      first_value=100,
      skip_value=0,
      filter_value=None,
      filter_value_type=TypeRef.Named('String'),
      key_path=['swaps'],
      inner=[]
<<<<<<< HEAD
    )
    
    expected = [
      ({'first0': 100, 'skip0': 0}, Cursor(page_node, [])),
    ]

    data_and_fails = [
      ({'swaps': list(TestPaginationArgs.swaps_gen('a', 100))}, True),
    ]

    cursor = Cursor.from_pagination_nodes(page_node)
    self.__test_args(cursor, greedy_strategy, expected, data_and_fails)

  def test_pagination_args_nested_no_args(self):
    page_node = PaginationNode(
=======
    ),
    [
      {'first0': 100, 'skip0': 0},
    ]
  ),
  # Test cursor, nested pagination nodes, no args
  (
    [
      ({'pairs': [{'id': 'a', 'swaps': list(gen_swaps('a', 900))}]}, False),
      ({'pairs': [{'id': 'a', 'swaps': list(gen_swaps('a', 100))}]}, False),
      ({'pairs': [{'id': 'b', 'swaps': list(gen_swaps('b', 100))}]}, False),
      ({'pairs': [{'id': 'c', 'swaps': list(gen_swaps('c', 10))}]}, False),
      ({'pairs': [{'id': 'd', 'swaps': list(gen_swaps('d', 0))}]}, True),
    ],
    PaginationNode(
>>>>>>> 66053c3d
      node_idx=0,
      filter_field='id',
      first_value=4,
      skip_value=0,
      filter_value=None,
      filter_value_type=TypeRef.Named('String'),
      key_path=['pairs'],
      inner=[
        PaginationNode(
          node_idx=1,
          filter_field='timestamp',
          first_value=7000,
          skip_value=0,
          filter_value=None,
          filter_value_type=TypeRef.Named('BigInt'),
          key_path=['pairs', 'swaps'],
          inner=[]
        )
      ]
<<<<<<< HEAD
    )

    expected = [
      ({'first0': 1, 'skip0': 0, 'first1': 900, 'skip1': 0}, Cursor.from_pagination_nodes(page_node)),
      ({'first0': 1, 'skip0': 0, 'first1': 900, 'skip1': 0, 'lastOrderingValue1': 899}, ),
      ({'first0': 1, 'skip0': 0, 'lastOrderingValue0': 'a', 'first1': 900, 'skip1': 0}, ),
      ({'first0': 1, 'skip0': 0, 'lastOrderingValue0': 'b', 'first1': 900, 'skip1': 0}, ),
      ({'first0': 1, 'skip0': 0, 'lastOrderingValue0': 'c', 'first1': 900, 'skip1': 0}, ),
    ]

    data_and_fails = [
      ({'pairs': [{'id': 'a', 'swaps': list(TestPaginationArgs.swaps_gen('a', 900))}]}, False),
      ({'pairs': [{'id': 'a', 'swaps': list(TestPaginationArgs.swaps_gen('a', 100))}]}, False),
      ({'pairs': [{'id': 'b', 'swaps': list(TestPaginationArgs.swaps_gen('b', 100))}]}, False),
      ({'pairs': [{'id': 'c', 'swaps': list(TestPaginationArgs.swaps_gen('c', 10))}]}, False),
      ({'pairs': [{'id': 'd', 'swaps': list(TestPaginationArgs.swaps_gen('d', 0))}]}, True),
    ]



    cursor = Cursor.from_pagination_nodes(page_node)
    self.__test_args(cursor, legacy_strategy, expected, data_and_fails)

  def test_pagination_args_nested_no_args_2(self):
    expected = [
=======
    ),
    [
>>>>>>> 66053c3d
      {'first0': 1, 'skip0': 0, 'first1': 900, 'skip1': 0},
      {'first0': 1, 'skip0': 0, 'first1': 900, 'skip1': 0, 'lastOrderingValue1': 899},
      {'first0': 1, 'skip0': 0, 'lastOrderingValue0': 'a', 'first1': 900, 'skip1': 0},
      {'first0': 1, 'skip0': 0, 'lastOrderingValue0': 'b', 'first1': 900, 'skip1': 0},
      {'first0': 1, 'skip0': 0, 'lastOrderingValue0': 'c', 'first1': 900, 'skip1': 0},
    ]
  ),
  # Test cursor, nested pagination nodes with neighbors, no args
  (
    [
      ({'pairs': [{'id': 'a', 'swaps': list(gen_swaps('a', 900))}]}, False),
      ({'pairs': [{'id': 'a', 'swaps': list(gen_swaps('a', 100))}]}, False),
      ({'pairs': [{'id': 'a', 'users': list(gen_users('a', 9))}]}, False),
      ({'pairs': [{'id': 'b', 'swaps': list(gen_swaps('b', 100))}]}, False),
      ({'pairs': [{'id': 'b', 'users': list(gen_users('b', 9))}]}, False),
      ({'pairs': [{'id': 'c', 'swaps': list(gen_swaps('c', 10))}]}, False),
      ({'pairs': [{'id': 'c', 'users': list(gen_users('c', 10))}]}, False),
      ({'pairs': [{'id': 'd', 'swaps': list(gen_swaps('d', 0))}]}, False),
      ({'pairs': [{'id': 'd', 'users': list(gen_users('d', 5))}]}, True),
    ],
    PaginationNode(
      node_idx=0,
      filter_field='id',
      first_value=4,
      skip_value=0,
      filter_value=None,
      filter_value_type=TypeRef.Named('String'),
      key_path=['pairs'],
      inner=[
        PaginationNode(
          node_idx=1,
          filter_field='timestamp',
          first_value=7000,
          skip_value=0,
          filter_value=None,
          filter_value_type=TypeRef.Named('BigInt'),
          key_path=['pairs', 'swaps'],
          inner=[],
        ),
        PaginationNode(
          node_idx=2,
          filter_field='volume',
          first_value=10,
          skip_value=0,
          filter_value=None,
          filter_value_type=TypeRef.Named('BigInt'),
          key_path=['pairs', 'users'],
          inner=[],
        ),
      ]
    ),
    [
      {'first0': 1, 'skip0': 0, 'first1': 900, 'skip1': 0},
      {'first0': 1, 'skip0': 0, 'first1': 900, 'skip1': 0, 'lastOrderingValue1': 899},
      {'first0': 1, 'skip0': 0, 'first2': 10, 'skip2': 0},
      {'first0': 1, 'skip0': 0, 'lastOrderingValue0': 'a', 'first1': 900, 'skip1': 0},
      {'first0': 1, 'skip0': 0, 'lastOrderingValue0': 'a', 'first2': 10, 'skip2': 0},
      {'first0': 1, 'skip0': 0, 'lastOrderingValue0': 'b', 'first1': 900, 'skip1': 0},
      {'first0': 1, 'skip0': 0, 'lastOrderingValue0': 'b', 'first2': 10, 'skip2': 0},
      {'first0': 1, 'skip0': 0, 'lastOrderingValue0': 'c', 'first1': 900, 'skip1': 0},
      {'first0': 1, 'skip0': 0, 'lastOrderingValue0': 'c', 'first2': 10, 'skip2': 0},
    ]
  ),
  # Test cursor, 1 pagination node, `skip` argument specified
  (
    [
      ({'swaps': list(gen_swaps('a', 900))}, False),
      ({'swaps': list(gen_swaps('a', 500))}, True),
    ],
    PaginationNode(
      node_idx=0,
      filter_field='id',
      first_value=1500,
      skip_value=10,
      filter_value=None,
      filter_value_type=TypeRef.Named('String'),
      key_path=['swaps'],
      inner=[]
    ),
    [
      {'first0': 900, 'skip0': 10},
      {'first0': 600, 'skip0': 0, 'lastOrderingValue0': 'swap_a899'},
    ]
  ),
  # Test cursor, 1 pagination node, `where` argument specified
  (
    [
      ({'swaps': list(gen_swaps('a', 900))}, False),
      ({'swaps': list(gen_swaps('a', 500))}, True),
    ],
    PaginationNode(
      node_idx=0,
      filter_field='id',
      first_value=1500,
      skip_value=0,
      filter_value='0',
      filter_value_type=TypeRef.Named('String'),
      key_path=['swaps'],
      inner=[]
    ),
    [
      {'first0': 900, 'skip0': 0, 'lastOrderingValue0': '0'},
      {'first0': 600, 'skip0': 0, 'lastOrderingValue0': 'swap_a899'},
    ]
  )
])
def test_pagination_cursor(data_and_stop, page_node, expected):
  cursor = Cursor(page_node)

  for args, (data, stop) in zip(expected, data_and_stop):
    assert cursor.args() == args

<<<<<<< HEAD
=======
    if stop:
      with pytest.raises(StopIteration):
        cursor.step(data)

    else:
      cursor.step(data)


# TODO: Add tests for `subgrounds.pagination.trim_document`
>>>>>>> 66053c3d

@pytest.mark.parametrize("data1, data2, expected", [
  (
    {},
    {
      'pairs': [
        {'swaps': [
          {'id': 'A1'},
          {'id': 'A2'},
          {'id': 'A3'},
          {'id': 'A4'},
        ]},
        {'swaps': [
          {'id': 'B1'},
          {'id': 'B2'},
          {'id': 'B3'},
          {'id': 'B4'},
        ]},
        {'swaps': [
          {'id': 'C1'},
          {'id': 'C2'},
          {'id': 'C3'},
          {'id': 'C4'},
          {'id': 'C5'},
        ]},
      ]
    },
    {
      'pairs': [
        {'swaps': [
          {'id': 'A1'},
          {'id': 'A2'},
          {'id': 'A3'},
          {'id': 'A4'},
        ]},
        {'swaps': [
          {'id': 'B1'},
          {'id': 'B2'},
          {'id': 'B3'},
          {'id': 'B4'},
        ]},
        {'swaps': [
          {'id': 'C1'},
          {'id': 'C2'},
          {'id': 'C3'},
          {'id': 'C4'},
          {'id': 'C5'},
        ]},
      ]
    }
  ),
  (
    {
      'pairs': [
        {'id': 'p0', 'swaps': [
          {'id': 'A1'},
          {'id': 'A2'},
          {'id': 'A3'},
          {'id': 'A4'},
        ]},
        {'id': 'p1', 'swaps': [
          {'id': 'B1'},
          {'id': 'B2'},
          {'id': 'B3'},
          {'id': 'B4'},
        ]},
        {'id': 'p2', 'swaps': [
          {'id': 'C1'},
          {'id': 'C2'},
          {'id': 'C3'},
          {'id': 'C4'},
          {'id': 'C5'},
        ]},
      ]
    },
    {
      'pairs': [
        {'id': 'p3', 'swaps': [
          {'id': 'D1'},
          {'id': 'D2'},
          {'id': 'D3'},
          {'id': 'D4'},
        ]},
        {'id': 'p4', 'swaps': [
          {'id': 'E1'},
          {'id': 'E2'},
          {'id': 'E3'},
          {'id': 'E4'},
        ]},
        {'id': 'p5', 'swaps': [
          {'id': 'F1'},
          {'id': 'F2'},
          {'id': 'F3'},
          {'id': 'F4'},
          {'id': 'F5'},
        ]},
      ]
    },
    {
      'pairs': [
        {'id': 'p0', 'swaps': [
          {'id': 'A1'},
          {'id': 'A2'},
          {'id': 'A3'},
          {'id': 'A4'},
        ]},
        {'id': 'p1', 'swaps': [
          {'id': 'B1'},
          {'id': 'B2'},
          {'id': 'B3'},
          {'id': 'B4'},
        ]},
        {'id': 'p2', 'swaps': [
          {'id': 'C1'},
          {'id': 'C2'},
          {'id': 'C3'},
          {'id': 'C4'},
          {'id': 'C5'},
        ]},
        {'id': 'p3', 'swaps': [
          {'id': 'D1'},
          {'id': 'D2'},
          {'id': 'D3'},
          {'id': 'D4'},
        ]},
        {'id': 'p4', 'swaps': [
          {'id': 'E1'},
          {'id': 'E2'},
          {'id': 'E3'},
          {'id': 'E4'},
        ]},
        {'id': 'p5', 'swaps': [
          {'id': 'F1'},
          {'id': 'F2'},
          {'id': 'F3'},
          {'id': 'F4'},
          {'id': 'F5'},
        ]},
      ]
    }
  ),
  (
    {
      'pairs': [
        {'swaps': [
          {'id': 'A1'},
          {'id': 'A2'},
          {'id': 'A3'},
          {'id': 'A4'},
        ]},
        {'swaps': [
          {'id': 'B1'},
          {'id': 'B2'},
          {'id': 'B3'},
          {'id': 'B4'},
        ]},
        {'swaps': [
          {'id': 'C1'},
          {'id': 'C2'},
          {'id': 'C3'},
          {'id': 'C4'},
          {'id': 'C5'},
        ]},
      ]
    },
    {
      'mints': [
        {'id': 'M1'},
        {'id': 'M2'},
        {'id': 'M3'},
        {'id': 'M4'},
        {'id': 'M5'},
      ]
    },
    {
      'pairs': [
        {'swaps': [
          {'id': 'A1'},
          {'id': 'A2'},
          {'id': 'A3'},
          {'id': 'A4'},
        ]},
        {'swaps': [
          {'id': 'B1'},
          {'id': 'B2'},
          {'id': 'B3'},
          {'id': 'B4'},
        ]},
        {'swaps': [
          {'id': 'C1'},
          {'id': 'C2'},
          {'id': 'C3'},
          {'id': 'C4'},
          {'id': 'C5'},
        ]},
      ],
      'mints': [
        {'id': 'M1'},
        {'id': 'M2'},
        {'id': 'M3'},
        {'id': 'M4'},
        {'id': 'M5'},
      ]
    }
  ),
  (
    {
      'pairs': [
        {'swaps': [
          {'id': 'A1'},
          {'id': 'A2'},
          {'id': 'A3'},
          {'id': 'A4'},
        ]},
        {'swaps': [
          {'id': 'B1'},
          {'id': 'B2'},
          {'id': 'B3'},
          {'id': 'B4'},
        ]},
        {'swaps': [
          {'id': 'C1'},
          {'id': 'C2'},
          {'id': 'C3'},
          {'id': 'C4'},
          {'id': 'C5'},
        ]},
      ],
      'mints': [
        {'id': 'M1'},
        {'id': 'M2'},
        {'id': 'M3'},
        {'id': 'M4'},
        {'id': 'M5'},
      ]
    },
    {
      'mints': [
        {'id': 'N1'},
        {'id': 'N2'},
        {'id': 'N3'},
        {'id': 'N4'},
        {'id': 'N5'},
      ]
    },
    {
      'pairs': [
        {'swaps': [
          {'id': 'A1'},
          {'id': 'A2'},
          {'id': 'A3'},
          {'id': 'A4'},
        ]},
        {'swaps': [
          {'id': 'B1'},
          {'id': 'B2'},
          {'id': 'B3'},
          {'id': 'B4'},
        ]},
        {'swaps': [
          {'id': 'C1'},
          {'id': 'C2'},
          {'id': 'C3'},
          {'id': 'C4'},
          {'id': 'C5'},
        ]},
      ],
      'mints': [
        {'id': 'M1'},
        {'id': 'M2'},
        {'id': 'M3'},
        {'id': 'M4'},
        {'id': 'M5'},
        {'id': 'N1'},
        {'id': 'N2'},
        {'id': 'N3'},
        {'id': 'N4'},
        {'id': 'N5'},
      ]
    }
  ),
  (
    {
      'token': {
        'symbol': 'USDC'
      },
      'pairs': [
        {'id': 'p0', 'swaps': [
          {'id': 'A1'},
          {'id': 'A2'},
          {'id': 'A3'},
          {'id': 'A4'},
        ]},
        {'id': 'p1', 'swaps': [
          {'id': 'B1'},
          {'id': 'B2'},
          {'id': 'B3'},
          {'id': 'B4'},
        ]},
        {'id': 'p2', 'swaps': [
          {'id': 'C1'},
          {'id': 'C2'},
          {'id': 'C3'},
          {'id': 'C4'},
          {'id': 'C5'},
        ]},
      ]
    },
    {
      'token': {
        'symbol': 'USDC'
      },
      'pairs': [
        {'id': 'p3', 'swaps': [
          {'id': 'D1'},
          {'id': 'D2'},
          {'id': 'D3'},
          {'id': 'D4'},
        ]},
        {'id': 'p4', 'swaps': [
          {'id': 'E1'},
          {'id': 'E2'},
          {'id': 'E3'},
          {'id': 'E4'},
        ]},
        {'id': 'p5', 'swaps': [
          {'id': 'F1'},
          {'id': 'F2'},
          {'id': 'F3'},
          {'id': 'F4'},
          {'id': 'F5'},
        ]},
      ]
    },
    {
      'token': {
        'symbol': 'USDC'
      },
      'pairs': [
        {'id': 'p0', 'swaps': [
          {'id': 'A1'},
          {'id': 'A2'},
          {'id': 'A3'},
          {'id': 'A4'},
        ]},
        {'id': 'p1', 'swaps': [
          {'id': 'B1'},
          {'id': 'B2'},
          {'id': 'B3'},
          {'id': 'B4'},
        ]},
        {'id': 'p2', 'swaps': [
          {'id': 'C1'},
          {'id': 'C2'},
          {'id': 'C3'},
          {'id': 'C4'},
          {'id': 'C5'},
        ]},
        {'id': 'p3', 'swaps': [
          {'id': 'D1'},
          {'id': 'D2'},
          {'id': 'D3'},
          {'id': 'D4'},
        ]},
        {'id': 'p4', 'swaps': [
          {'id': 'E1'},
          {'id': 'E2'},
          {'id': 'E3'},
          {'id': 'E4'},
        ]},
        {'id': 'p5', 'swaps': [
          {'id': 'F1'},
          {'id': 'F2'},
          {'id': 'F3'},
          {'id': 'F4'},
          {'id': 'F5'},
        ]},
      ]
    }
  ),
  (
    {
      'pairs': [
        {'id': 'p0', 'swaps': [
          {'id': 'A1'},
          {'id': 'A2'},
          {'id': 'A3'},
          {'id': 'A4'},
        ]},
        {'id': 'p1', 'swaps': [
          {'id': 'B1'},
          {'id': 'B2'},
          {'id': 'B3'},
          {'id': 'B4'},
        ]},
        {'id': 'p2', 'swaps': [
          {'id': 'C1'},
          {'id': 'C2'},
          {'id': 'C3'},
          {'id': 'C4'},
          {'id': 'C5'},
        ]},
      ]
    },
    {
      'pairs': []
    },
    {
      'pairs': [
        {'id': 'p0', 'swaps': [
          {'id': 'A1'},
          {'id': 'A2'},
          {'id': 'A3'},
          {'id': 'A4'},
        ]},
        {'id': 'p1', 'swaps': [
          {'id': 'B1'},
          {'id': 'B2'},
          {'id': 'B3'},
          {'id': 'B4'},
        ]},
        {'id': 'p2', 'swaps': [
          {'id': 'C1'},
          {'id': 'C2'},
          {'id': 'C3'},
          {'id': 'C4'},
          {'id': 'C5'},
        ]},
      ]
    }
  ),
  (
    {
      'pairs': [
        {
          'id': 'abc',
          'swaps': [
            {'id': 'A1'},
            {'id': 'A2'},
            {'id': 'A3'},
            {'id': 'A4'},
          ]
        },
        {
          'id': 'xyz',
          'swaps': [
            {'id': 'B1'},
            {'id': 'B2'},
            {'id': 'B3'},
            {'id': 'B4'},
          ]
        },
      ]
    },
    {
      'pairs': [
        {
          'id': 'abc',
          'mints': [
            {'id': 'M1'},
            {'id': 'M2'},
            {'id': 'M3'},
            {'id': 'M4'},
          ]
        },
        {
          'id': 'xyz',
          'mints': [
            {'id': 'N1'},
            {'id': 'N2'},
            {'id': 'N3'},
            {'id': 'N4'},
          ]
        },
      ]
    },
    {
      'pairs': [
        {
          'id': 'abc',
          'swaps': [
            {'id': 'A1'},
            {'id': 'A2'},
            {'id': 'A3'},
            {'id': 'A4'},
          ],
          'mints': [
            {'id': 'M1'},
            {'id': 'M2'},
            {'id': 'M3'},
            {'id': 'M4'},
          ]
        },
        {
          'id': 'xyz',
          'swaps': [
            {'id': 'B1'},
            {'id': 'B2'},
            {'id': 'B3'},
            {'id': 'B4'},
          ],
          'mints': [
            {'id': 'N1'},
            {'id': 'N2'},
            {'id': 'N3'},
            {'id': 'N4'},
          ]
        },
      ]
    }
  )
])
def test_merge_pages(data1, data2, expected):
  assert merge(data1, data2) == expected<|MERGE_RESOLUTION|>--- conflicted
+++ resolved
@@ -1,31 +1,14 @@
 import pytest
 
-<<<<<<< HEAD
-from subgrounds.pagination.pagination import (
-  Cursor,
-  PaginationNode,
-  generate_pagination_nodes,
-  normalize,
-  merge
-)
-from subgrounds.pagination.strategies import greedy_strategy, legacy_strategy
-from subgrounds.query import Argument, Document, InputValue, Query, Selection, VariableDefinition
-=======
 from subgrounds.pagination import (Cursor, PaginationNode, merge,
                                    preprocess_document)
 from subgrounds.query import (Argument, Document, InputValue, Query, Selection,
                               VariableDefinition)
->>>>>>> 66053c3d
 from subgrounds.schema import TypeMeta, TypeRef
 
 # from tests.conftest import *
 
 
-<<<<<<< HEAD
-class TestPaginationNode(unittest.TestCase):
-  def test_gen_pagenodes_noargs(self):
-    doc = Document(url='www.abc.xyz/graphql', query=Query(
-=======
 @pytest.mark.parametrize("test_input, expected", [
   # Test normalization with no args specified, no nested lists
   (
@@ -82,7 +65,6 @@
   # Test normalization with no args specified, with 1 nested list
   (
     Document(url='www.abc.xyz/graphql', query=Query(
->>>>>>> 66053c3d
       name=None,
       selection=[Selection(
         fmeta=TypeMeta.FieldMeta('pairs', '', [
@@ -105,475 +87,11 @@
           )
         ]
       )]
-<<<<<<< HEAD
-    ))
-    
-    expected = [
-      PaginationNode(0, 'id', 100, 0, None, TypeRef.Named('String'), ['pairs'], [])
-    ]
-
-    self.assertEqual(generate_pagination_nodes(schema(), doc), expected)
-
-  def test_normalize_doc_no_args_nested_1(self):
-    expected = [
-      PaginationNode(1, 'id', 100, 0, None, TypeRef.Named('String'), ['pairs'], [
-        PaginationNode(0, 'id', 100, 0, None, TypeRef.Named('String'), ['pairs', 'swaps'], [])
-      ])
-    ]
-
-    doc = Document(url='www.abc.xyz/graphql', query=Query(
-      name=None,
-      selection=[Selection(
-        fmeta=TypeMeta.FieldMeta('pairs', '', [
-          TypeMeta.ArgumentMeta('first', '', TypeRef.Named('Int'), None),
-          TypeMeta.ArgumentMeta('skip', '', TypeRef.Named('Int'), None),
-          TypeMeta.ArgumentMeta('where', '', TypeRef.Named('Pair_filter'), None)
-        ], TypeRef.non_null_list('Pair')),
-        selection=[
-          Selection(
-            fmeta=TypeMeta.FieldMeta('swaps', '', [
-              TypeMeta.ArgumentMeta('first', '', TypeRef.Named('Int'), None),
-              TypeMeta.ArgumentMeta('skip', '', TypeRef.Named('Int'), None),
-              TypeMeta.ArgumentMeta('where', '', TypeRef.Named('Swap_filter'), None)
-            ], TypeRef.non_null_list('Swap')),
-            selection=[
-              Selection(
-                fmeta=TypeMeta.FieldMeta('id', '', [], TypeRef.Named('String'))
-              )
-            ]
-          )
-        ]
-      )]
-    ))
-
-    self.assertEqual(generate_pagination_nodes(schema(), doc), expected)
-
-  def test_normalize_doc_no_args_nested_2(self):
-    expected = [
-      PaginationNode(1, 'id', 100, 0, None, TypeRef.Named('String'), ['pairs'], [
-        PaginationNode(0, 'id', 100, 0, None, TypeRef.Named('String'), ['pairs', 'swaps'], [])
-      ]),
-      PaginationNode(2, 'id', 100, 0, None, TypeRef.Named('String'), ['swaps'], [])
-    ]
-
-    doc = Document(url='www.abc.xyz/graphql', query=Query(
-      name=None,
-      selection=[
-        Selection(
-=======
     )),
     (
       Document(url='www.abc.xyz/graphql', query=Query(
         name=None,
         selection=[Selection(
->>>>>>> 66053c3d
-          fmeta=TypeMeta.FieldMeta('pairs', '', [
-            TypeMeta.ArgumentMeta('first', '', TypeRef.Named('Int'), None),
-            TypeMeta.ArgumentMeta('skip', '', TypeRef.Named('Int'), None),
-            TypeMeta.ArgumentMeta('where', '', TypeRef.Named('Pair_filter'), None)
-          ], TypeRef.non_null_list('Pair')),
-          selection=[
-            Selection(
-              fmeta=TypeMeta.FieldMeta('swaps', '', [
-                TypeMeta.ArgumentMeta('first', '', TypeRef.Named('Int'), None),
-                TypeMeta.ArgumentMeta('skip', '', TypeRef.Named('Int'), None),
-                TypeMeta.ArgumentMeta('where', '', TypeRef.Named('Swap_filter'), None)
-              ], TypeRef.non_null_list('Swap')),
-              selection=[
-                Selection(
-                  fmeta=TypeMeta.FieldMeta('id', '', [], TypeRef.Named('String'))
-                )
-              ]
-            ),
-          ]
-        ),
-        Selection(
-          fmeta=TypeMeta.FieldMeta('swaps', '', [
-            TypeMeta.ArgumentMeta('first', '', TypeRef.Named('Int'), None),
-            TypeMeta.ArgumentMeta('skip', '', TypeRef.Named('Int'), None),
-            TypeMeta.ArgumentMeta('where', '', TypeRef.Named('Swap_filter'), None)
-          ], TypeRef.non_null_list('Swap')),
-          selection=[
-            Selection(
-              fmeta=TypeMeta.FieldMeta('id', '', [], TypeRef.Named('String'))
-            )
-          ]
-        ),
-      ]
-    ))
-
-    self.assertEqual(generate_pagination_nodes(schema(), doc), expected)
-
-  def test_normalize_doc_first_arg(self):
-    expected = [
-      PaginationNode(0, 'id', 455, 0, None, TypeRef.Named('String'), ['pairs'], [])
-    ]
-
-    doc = Document(url='www.abc.xyz/graphql', query=Query(
-      name=None,
-      selection=[Selection(
-        fmeta=TypeMeta.FieldMeta('pairs', '', [
-          TypeMeta.ArgumentMeta('first', '', TypeRef.Named('Int'), None),
-          TypeMeta.ArgumentMeta('skip', '', TypeRef.Named('Int'), None),
-          TypeMeta.ArgumentMeta('where', '', TypeRef.Named('Pair_filter'), None)
-        ], TypeRef.non_null_list('Pair')),
-        arguments=[
-          Argument('first', InputValue.Int(455)),
-        ],
-        selection=[
-          Selection(
-            fmeta=TypeMeta.FieldMeta('id', '', [], TypeRef.Named('String'))
-          )
-        ]
-<<<<<<< HEAD
-      )]
-    ))
-
-    self.assertEqual(generate_pagination_nodes(schema(), doc), expected)
-
-  def test_normalize_doc_skip_arg(self):
-    expected = [
-      PaginationNode(0, 'id', 100, 10, None, TypeRef.Named('String'), ['pairs'], [])
-    ]
-
-    doc = Document(url='www.abc.xyz/graphql', query=Query(
-      name=None,
-      selection=[Selection(
-        fmeta=TypeMeta.FieldMeta('pairs', '', [
-          TypeMeta.ArgumentMeta('first', '', TypeRef.Named('Int'), None),
-          TypeMeta.ArgumentMeta('skip', '', TypeRef.Named('Int'), None),
-          TypeMeta.ArgumentMeta('where', '', TypeRef.Named('Pair_filter'), None)
-        ], TypeRef.non_null_list('Pair')),
-        arguments=[
-          Argument('skip', InputValue.Int(10)),
-        ],
-        selection=[
-          Selection(
-            fmeta=TypeMeta.FieldMeta('id', '', [], TypeRef.Named('String'))
-          )
-        ]
-      )]
-    ))
-
-    self.assertEqual(generate_pagination_nodes(schema(), doc), expected)
-
-  def test_normalize_doc_orderby_arg(self):
-    expected = [
-      PaginationNode(0, 'createdAtTimestamp', 100, 0, None, TypeRef.Named('BigInt'), ['pairs'], [])
-    ]
-
-    doc = Document(url='www.abc.xyz/graphql', query=Query(
-      name=None,
-      selection=[Selection(
-        fmeta=TypeMeta.FieldMeta('pairs', '', [
-          TypeMeta.ArgumentMeta('first', '', TypeRef.Named('Int'), None),
-          TypeMeta.ArgumentMeta('skip', '', TypeRef.Named('Int'), None),
-          TypeMeta.ArgumentMeta('where', '', TypeRef.Named('Pair_filter'), None)
-        ], TypeRef.non_null_list('Pair')),
-        arguments=[
-          Argument('orderBy', InputValue.Enum('createdAtTimestamp')),
-        ],
-=======
-      )),
-      [PaginationNode(1, 'id', 100, 0, None, TypeRef.Named('String'), ['pairs'], [
-        PaginationNode(0, 'id', 100, 0, None, TypeRef.Named('String'), ['pairs', 'swaps'], [])
-      ])]
-    )
-  ),
-  # Test normalization with no args specified, with 1 nested list, 1 neighbor list
-  (
-    Document(url='www.abc.xyz/graphql', query=Query(
-      name=None,
-      selection=[
-        Selection(
-          fmeta=TypeMeta.FieldMeta('pairs', '', [
-            TypeMeta.ArgumentMeta('first', '', TypeRef.Named('Int'), None),
-            TypeMeta.ArgumentMeta('skip', '', TypeRef.Named('Int'), None),
-            TypeMeta.ArgumentMeta('where', '', TypeRef.Named('Pair_filter'), None)
-          ], TypeRef.non_null_list('Pair')),
-          selection=[
-            Selection(
-              fmeta=TypeMeta.FieldMeta('swaps', '', [
-                TypeMeta.ArgumentMeta('first', '', TypeRef.Named('Int'), None),
-                TypeMeta.ArgumentMeta('skip', '', TypeRef.Named('Int'), None),
-                TypeMeta.ArgumentMeta('where', '', TypeRef.Named('Swap_filter'), None)
-              ], TypeRef.non_null_list('Swap')),
-              selection=[
-                Selection(
-                  fmeta=TypeMeta.FieldMeta('id', '', [], TypeRef.Named('String'))
-                )
-              ]
-            ),
-          ]
-        ),
-        Selection(
-          fmeta=TypeMeta.FieldMeta('swaps', '', [
-            TypeMeta.ArgumentMeta('first', '', TypeRef.Named('Int'), None),
-            TypeMeta.ArgumentMeta('skip', '', TypeRef.Named('Int'), None),
-            TypeMeta.ArgumentMeta('where', '', TypeRef.Named('Swap_filter'), None)
-          ], TypeRef.non_null_list('Swap')),
-          selection=[
-            Selection(
-              fmeta=TypeMeta.FieldMeta('id', '', [], TypeRef.Named('String'))
-            )
-          ]
-        ),
-      ]
-    )),
-    (
-      Document(url='www.abc.xyz/graphql', query=Query(
-        name=None,
->>>>>>> 66053c3d
-        selection=[
-          Selection(
-            fmeta=TypeMeta.FieldMeta('id', '', [], TypeRef.Named('String'))
-          )
-        ]
-      )]
-    ))
-
-    self.assertEqual(generate_pagination_nodes(schema(), doc), expected)
-
-  def test_normalize_doc_orderdir_arg(self):
-    expected = [
-      PaginationNode(0, 'id', 100, 0, None, TypeRef.Named('String'), ['pairs'], [])
-    ]
-
-    doc = Document(url='www.abc.xyz/graphql', query=Query(
-      name=None,
-      selection=[Selection(
-        fmeta=TypeMeta.FieldMeta('pairs', '', [
-          TypeMeta.ArgumentMeta('first', '', TypeRef.Named('Int'), None),
-          TypeMeta.ArgumentMeta('skip', '', TypeRef.Named('Int'), None),
-          TypeMeta.ArgumentMeta('where', '', TypeRef.Named('Pair_filter'), None)
-        ], TypeRef.non_null_list('Pair')),
-        arguments=[
-          Argument('orderDirection', InputValue.Enum('desc')),
-        ],
-        selection=[
-          Selection(
-            fmeta=TypeMeta.FieldMeta('id', '', [], TypeRef.Named('String'))
-          )
-        ]
-      )]
-    ))
-
-    self.assertEqual(generate_pagination_nodes(schema(), doc), expected)
-
-  def test_normalize_doc_orderby_orderdir_arg(self):
-    expected = [
-      PaginationNode(0, 'createdAtTimestamp', 100, 0, None, TypeRef.Named('BigInt'), ['pairs'], [])
-    ]
-
-    doc = Document(url='www.abc.xyz/graphql', query=Query(
-      name=None,
-      selection=[Selection(
-        fmeta=TypeMeta.FieldMeta('pairs', '', [
-          TypeMeta.ArgumentMeta('first', '', TypeRef.Named('Int'), None),
-          TypeMeta.ArgumentMeta('skip', '', TypeRef.Named('Int'), None),
-          TypeMeta.ArgumentMeta('where', '', TypeRef.Named('Pair_filter'), None)
-        ], TypeRef.non_null_list('Pair')),
-        arguments=[
-          Argument('orderBy', InputValue.Enum('createdAtTimestamp')),
-          Argument('orderDirection', InputValue.Enum('desc')),
-        ],
-        selection=[
-          Selection(
-            fmeta=TypeMeta.FieldMeta('id', '', [], TypeRef.Named('String'))
-          )
-        ]
-      )]
-    ))
-
-    self.assertEqual(generate_pagination_nodes(schema(), doc), expected)
-
-  def test_normalize_doc_key_path(self):
-    expected = [
-      PaginationNode(1, 'id', 100, 0, None, TypeRef.Named('String'), ['pairs'], [
-        PaginationNode(0, 'id', 100, 0, None, TypeRef.Named('String'), ['pairs', 'foo', 'swaps'], [])
-      ])
-    ]
-
-    doc = Document(url='www.abc.xyz/graphql', query=Query(
-      name=None,
-      selection=[Selection(
-        fmeta=TypeMeta.FieldMeta('pairs', '', [
-          TypeMeta.ArgumentMeta('first', '', TypeRef.Named('Int'), None),
-          TypeMeta.ArgumentMeta('skip', '', TypeRef.Named('Int'), None),
-          TypeMeta.ArgumentMeta('where', '', TypeRef.Named('Pair_filter'), None)
-        ], TypeRef.non_null_list('Pair')),
-        selection=[
-          Selection(
-            fmeta=TypeMeta.FieldMeta('foo', '', [], TypeRef.Named('Foo')),
-            selection=[
-              Selection(
-                fmeta=TypeMeta.FieldMeta('swaps', '', [
-                  TypeMeta.ArgumentMeta('first', '', TypeRef.Named('Int'), None),
-                  TypeMeta.ArgumentMeta('skip', '', TypeRef.Named('Int'), None),
-                  TypeMeta.ArgumentMeta('where', '', TypeRef.Named('Swap_filter'), None)
-                ], TypeRef.non_null_list('Swap')),
-                selection=[
-                  Selection(
-                    fmeta=TypeMeta.FieldMeta('id', '', [], TypeRef.Named('String'))
-                  )
-                ]
-              )
-            ]
-          )
-        ]
-      )]
-    ))
-
-    self.assertEqual(generate_pagination_nodes(schema(), doc), expected)
-
-class TestNormalizeDocument(unittest.TestCase):
-  def test_normalize_doc_no_args(self):
-    expected = Document(url='www.abc.xyz/graphql', query=Query(
-      name=None,
-      selection=[Selection(
-        fmeta=TypeMeta.FieldMeta('pairs', '', [
-          TypeMeta.ArgumentMeta('first', '', TypeRef.Named('Int'), None),
-          TypeMeta.ArgumentMeta('skip', '', TypeRef.Named('Int'), None),
-          TypeMeta.ArgumentMeta('where', '', TypeRef.Named('Pair_filter'), None)
-        ], TypeRef.non_null_list('Pair')),
-        arguments=[
-          Argument('first', InputValue.Variable('first0')),
-          Argument('skip', InputValue.Variable('skip0')),
-          Argument('orderBy', InputValue.Enum('id')),
-          Argument('orderDirection', InputValue.Enum('asc')),
-          Argument('where', InputValue.Object({
-            'id_gt': InputValue.Variable('lastOrderingValue0')
-          })),
-        ],
-        selection=[
-          Selection(
-            fmeta=TypeMeta.FieldMeta('id', '', [], TypeRef.Named('String'))
-          )
-        ]
-      )],
-      variables=[
-        VariableDefinition('first0', TypeRef.Named('Int')),
-        VariableDefinition('skip0', TypeRef.Named('Int')),
-        VariableDefinition('lastOrderingValue0', TypeRef.Named('String')),
-      ]
-    ))
-
-    doc = Document(url='www.abc.xyz/graphql', query=Query(
-      name=None,
-      selection=[Selection(
-        fmeta=TypeMeta.FieldMeta('pairs', '', [
-          TypeMeta.ArgumentMeta('first', '', TypeRef.Named('Int'), None),
-          TypeMeta.ArgumentMeta('skip', '', TypeRef.Named('Int'), None),
-          TypeMeta.ArgumentMeta('where', '', TypeRef.Named('Pair_filter'), None)
-        ], TypeRef.non_null_list('Pair')),
-        selection=[
-          Selection(
-            fmeta=TypeMeta.FieldMeta('id', '', [], TypeRef.Named('String'))
-          )
-        ]
-      )]
-    ))
-
-    schema_ = schema()
-    page_nodes = generate_pagination_nodes(schema_, doc)
-    self.assertEqual(normalize(schema_, doc, page_nodes), expected)
-
-  def test_normalize_doc_no_args_nested_1(self):
-    expected = Document(url='www.abc.xyz/graphql', query=Query(
-      name=None,
-      selection=[Selection(
-        fmeta=TypeMeta.FieldMeta('pairs', '', [
-          TypeMeta.ArgumentMeta('first', '', TypeRef.Named('Int'), None),
-          TypeMeta.ArgumentMeta('skip', '', TypeRef.Named('Int'), None),
-          TypeMeta.ArgumentMeta('where', '', TypeRef.Named('Pair_filter'), None)
-        ], TypeRef.non_null_list('Pair')),
-        arguments=[
-          Argument('first', InputValue.Variable('first1')),
-          Argument('skip', InputValue.Variable('skip1')),
-          Argument('orderBy', InputValue.Enum('id')),
-          Argument('orderDirection', InputValue.Enum('asc')),
-          Argument('where', InputValue.Object({
-            'id_gt': InputValue.Variable('lastOrderingValue1')
-          })),
-        ],
-        selection=[
-          Selection(
-            fmeta=TypeMeta.FieldMeta('swaps', '', [
-              TypeMeta.ArgumentMeta('first', '', TypeRef.Named('Int'), None),
-              TypeMeta.ArgumentMeta('skip', '', TypeRef.Named('Int'), None),
-              TypeMeta.ArgumentMeta('where', '', TypeRef.Named('Swap_filter'), None)
-            ], TypeRef.non_null_list('Swap')),
-            arguments=[
-              Argument('first', InputValue.Variable('first0')),
-              Argument('skip', InputValue.Variable('skip0')),
-              Argument('orderBy', InputValue.Enum('id')),
-              Argument('orderDirection', InputValue.Enum('asc')),
-              Argument('where', InputValue.Object({
-                'id_gt': InputValue.Variable('lastOrderingValue0')
-              })),
-            ],
-            selection=[
-              Selection(
-                fmeta=TypeMeta.FieldMeta('id', '', [], TypeRef.Named('String'))
-              )
-            ]
-          ),
-          Selection(fmeta=TypeMeta.FieldMeta('id', '', [], TypeRef.Named('String'))),
-        ]
-      )],
-      variables=[
-        VariableDefinition('first0', TypeRef.Named('Int')),
-        VariableDefinition('skip0', TypeRef.Named('Int')),
-        VariableDefinition('lastOrderingValue0', TypeRef.Named('String')),
-        VariableDefinition('first1', TypeRef.Named('Int')),
-        VariableDefinition('skip1', TypeRef.Named('Int')),
-        VariableDefinition('lastOrderingValue1', TypeRef.Named('String')),
-      ]
-<<<<<<< HEAD
-    ))
-
-    doc = Document(url='www.abc.xyz/graphql', query=Query(
-=======
-    )
-  ),
-  # Test normalization with `first` arg specified, no nested lists
-  (
-    Document(url='www.abc.xyz/graphql', query=Query(
->>>>>>> 66053c3d
-      name=None,
-      selection=[Selection(
-        fmeta=TypeMeta.FieldMeta('pairs', '', [
-          TypeMeta.ArgumentMeta('first', '', TypeRef.Named('Int'), None),
-          TypeMeta.ArgumentMeta('skip', '', TypeRef.Named('Int'), None),
-          TypeMeta.ArgumentMeta('where', '', TypeRef.Named('Pair_filter'), None)
-        ], TypeRef.non_null_list('Pair')),
-<<<<<<< HEAD
-        selection=[
-          Selection(
-            fmeta=TypeMeta.FieldMeta('swaps', '', [
-              TypeMeta.ArgumentMeta('first', '', TypeRef.Named('Int'), None),
-              TypeMeta.ArgumentMeta('skip', '', TypeRef.Named('Int'), None),
-              TypeMeta.ArgumentMeta('where', '', TypeRef.Named('Swap_filter'), None)
-            ], TypeRef.non_null_list('Swap')),
-            selection=[
-              Selection(
-                fmeta=TypeMeta.FieldMeta('id', '', [], TypeRef.Named('String'))
-              )
-            ]
-          )
-        ]
-      )]
-    ))
-
-    schema_ = schema()
-    page_nodes = generate_pagination_nodes(schema_, doc)
-    self.assertEqual(normalize(schema_, doc, page_nodes), expected)
-
-  def test_normalize_doc_no_args_nested_2(self):
-    expected = Document(url='www.abc.xyz/graphql', query=Query(
-      name=None,
-      selection=[
-        Selection(
           fmeta=TypeMeta.FieldMeta('pairs', '', [
             TypeMeta.ArgumentMeta('first', '', TypeRef.Named('Int'), None),
             TypeMeta.ArgumentMeta('skip', '', TypeRef.Named('Int'), None),
@@ -612,62 +130,27 @@
             ),
             Selection(fmeta=TypeMeta.FieldMeta('id', '', [], TypeRef.Named('String'))),
           ]
-        ),
-        Selection(
-          fmeta=TypeMeta.FieldMeta('swaps', '', [
-            TypeMeta.ArgumentMeta('first', '', TypeRef.Named('Int'), None),
-            TypeMeta.ArgumentMeta('skip', '', TypeRef.Named('Int'), None),
-            TypeMeta.ArgumentMeta('where', '', TypeRef.Named('Swap_filter'), None)
-          ], TypeRef.non_null_list('Swap')),
-          arguments=[
-            Argument('first', InputValue.Variable('first2')),
-            Argument('skip', InputValue.Variable('skip2')),
-            Argument('orderBy', InputValue.Enum('id')),
-            Argument('orderDirection', InputValue.Enum('asc')),
-            Argument('where', InputValue.Object({
-              'id_gt': InputValue.Variable('lastOrderingValue2')
-            })),
-          ],
-          selection=[
-            Selection(
-              fmeta=TypeMeta.FieldMeta('id', '', [], TypeRef.Named('String'))
-            )
-          ]
-        ),
-      ],
-      variables=[
-        VariableDefinition('first0', TypeRef.Named('Int')),
-        VariableDefinition('skip0', TypeRef.Named('Int')),
-        VariableDefinition('lastOrderingValue0', TypeRef.Named('String')),
-        VariableDefinition('first1', TypeRef.Named('Int')),
-        VariableDefinition('skip1', TypeRef.Named('Int')),
-        VariableDefinition('lastOrderingValue1', TypeRef.Named('String')),
-        VariableDefinition('first2', TypeRef.Named('Int')),
-        VariableDefinition('skip2', TypeRef.Named('Int')),
-        VariableDefinition('lastOrderingValue2', TypeRef.Named('String')),
-      ]
-    ))
-
-    doc = Document(url='www.abc.xyz/graphql', query=Query(
+        )],
+        variables=[
+          VariableDefinition('first0', TypeRef.Named('Int')),
+          VariableDefinition('skip0', TypeRef.Named('Int')),
+          VariableDefinition('lastOrderingValue0', TypeRef.Named('String')),
+          VariableDefinition('first1', TypeRef.Named('Int')),
+          VariableDefinition('skip1', TypeRef.Named('Int')),
+          VariableDefinition('lastOrderingValue1', TypeRef.Named('String')),
+        ]
+      )),
+      [PaginationNode(1, 'id', 100, 0, None, TypeRef.Named('String'), ['pairs'], [
+        PaginationNode(0, 'id', 100, 0, None, TypeRef.Named('String'), ['pairs', 'swaps'], [])
+      ])]
+    )
+  ),
+  # Test normalization with no args specified, with 1 nested list, 1 neighbor list
+  (
+    Document(url='www.abc.xyz/graphql', query=Query(
       name=None,
       selection=[
         Selection(
-=======
-        arguments=[
-          Argument('first', InputValue.Int(455)),
-        ],
-        selection=[
-          Selection(
-            fmeta=TypeMeta.FieldMeta('id', '', [], TypeRef.Named('String'))
-          )
-        ]
-      )]
-    )),
-    (
-      Document(url='www.abc.xyz/graphql', query=Query(
-        name=None,
-        selection=[Selection(
->>>>>>> 66053c3d
           fmeta=TypeMeta.FieldMeta('pairs', '', [
             TypeMeta.ArgumentMeta('first', '', TypeRef.Named('Int'), None),
             TypeMeta.ArgumentMeta('skip', '', TypeRef.Named('Int'), None),
@@ -701,17 +184,96 @@
           ]
         ),
       ]
-    ))
-
-    schema_ = schema()
-    page_nodes = generate_pagination_nodes(schema_, doc)
-    # import pprint
-    # pprint.pp(normalize(schema_, doc, page_nodes))
-    self.assertEqual(normalize(schema_, doc, page_nodes), expected)
-
-
-  def test_normalize_doc_first_arg(self):
-    expected = Document(url='www.abc.xyz/graphql', query=Query(
+    )),
+    (
+      Document(url='www.abc.xyz/graphql', query=Query(
+        name=None,
+        selection=[
+          Selection(
+            fmeta=TypeMeta.FieldMeta('pairs', '', [
+              TypeMeta.ArgumentMeta('first', '', TypeRef.Named('Int'), None),
+              TypeMeta.ArgumentMeta('skip', '', TypeRef.Named('Int'), None),
+              TypeMeta.ArgumentMeta('where', '', TypeRef.Named('Pair_filter'), None)
+            ], TypeRef.non_null_list('Pair')),
+            arguments=[
+              Argument('first', InputValue.Variable('first1')),
+              Argument('skip', InputValue.Variable('skip1')),
+              Argument('orderBy', InputValue.Enum('id')),
+              Argument('orderDirection', InputValue.Enum('asc')),
+              Argument('where', InputValue.Object({
+                'id_gt': InputValue.Variable('lastOrderingValue1')
+              })),
+            ],
+            selection=[
+              Selection(
+                fmeta=TypeMeta.FieldMeta('swaps', '', [
+                  TypeMeta.ArgumentMeta('first', '', TypeRef.Named('Int'), None),
+                  TypeMeta.ArgumentMeta('skip', '', TypeRef.Named('Int'), None),
+                  TypeMeta.ArgumentMeta('where', '', TypeRef.Named('Swap_filter'), None)
+                ], TypeRef.non_null_list('Swap')),
+                arguments=[
+                  Argument('first', InputValue.Variable('first0')),
+                  Argument('skip', InputValue.Variable('skip0')),
+                  Argument('orderBy', InputValue.Enum('id')),
+                  Argument('orderDirection', InputValue.Enum('asc')),
+                  Argument('where', InputValue.Object({
+                    'id_gt': InputValue.Variable('lastOrderingValue0')
+                  })),
+                ],
+                selection=[
+                  Selection(
+                    fmeta=TypeMeta.FieldMeta('id', '', [], TypeRef.Named('String'))
+                  )
+                ]
+              ),
+              Selection(fmeta=TypeMeta.FieldMeta('id', '', [], TypeRef.Named('String'))),
+            ]
+          ),
+          Selection(
+            fmeta=TypeMeta.FieldMeta('swaps', '', [
+              TypeMeta.ArgumentMeta('first', '', TypeRef.Named('Int'), None),
+              TypeMeta.ArgumentMeta('skip', '', TypeRef.Named('Int'), None),
+              TypeMeta.ArgumentMeta('where', '', TypeRef.Named('Swap_filter'), None)
+            ], TypeRef.non_null_list('Swap')),
+            arguments=[
+              Argument('first', InputValue.Variable('first2')),
+              Argument('skip', InputValue.Variable('skip2')),
+              Argument('orderBy', InputValue.Enum('id')),
+              Argument('orderDirection', InputValue.Enum('asc')),
+              Argument('where', InputValue.Object({
+                'id_gt': InputValue.Variable('lastOrderingValue2')
+              })),
+            ],
+            selection=[
+              Selection(
+                fmeta=TypeMeta.FieldMeta('id', '', [], TypeRef.Named('String'))
+              )
+            ]
+          ),
+        ],
+        variables=[
+          VariableDefinition('first0', TypeRef.Named('Int')),
+          VariableDefinition('skip0', TypeRef.Named('Int')),
+          VariableDefinition('lastOrderingValue0', TypeRef.Named('String')),
+          VariableDefinition('first1', TypeRef.Named('Int')),
+          VariableDefinition('skip1', TypeRef.Named('Int')),
+          VariableDefinition('lastOrderingValue1', TypeRef.Named('String')),
+          VariableDefinition('first2', TypeRef.Named('Int')),
+          VariableDefinition('skip2', TypeRef.Named('Int')),
+          VariableDefinition('lastOrderingValue2', TypeRef.Named('String')),
+        ]
+      )),
+      [
+        PaginationNode(1, 'id', 100, 0, None, TypeRef.Named('String'), ['pairs'], [
+          PaginationNode(0, 'id', 100, 0, None, TypeRef.Named('String'), ['pairs', 'swaps'], [])
+        ]),
+        PaginationNode(2, 'id', 100, 0, None, TypeRef.Named('String'), ['swaps'], [])
+      ]
+    )
+  ),
+  # Test normalization with `first` arg specified, no nested lists
+  (
+    Document(url='www.abc.xyz/graphql', query=Query(
       name=None,
       selection=[Selection(
         fmeta=TypeMeta.FieldMeta('pairs', '', [
@@ -720,94 +282,14 @@
           TypeMeta.ArgumentMeta('where', '', TypeRef.Named('Pair_filter'), None)
         ], TypeRef.non_null_list('Pair')),
         arguments=[
-          Argument('first', InputValue.Variable('first0')),
-          Argument('skip', InputValue.Variable('skip0')),
-          Argument('orderBy', InputValue.Enum('id')),
-          Argument('orderDirection', InputValue.Enum('asc')),
-          Argument('where', InputValue.Object({
-            'id_gt': InputValue.Variable('lastOrderingValue0')
-          })),
+          Argument('first', InputValue.Int(455)),
         ],
         selection=[
           Selection(
             fmeta=TypeMeta.FieldMeta('id', '', [], TypeRef.Named('String'))
           )
         ]
-<<<<<<< HEAD
-      )],
-      variables=[
-        VariableDefinition('first0', TypeRef.Named('Int')),
-        VariableDefinition('skip0', TypeRef.Named('Int')),
-        VariableDefinition('lastOrderingValue0', TypeRef.Named('String')),
-      ]
-    ))
-
-    doc = Document(url='www.abc.xyz/graphql', query=Query(
-=======
-      )),
-      [PaginationNode(0, 'id', 455, 0, None, TypeRef.Named('String'), ['pairs'], [])]
-    )
-  ),
-  # Test normalization with `skip` arg specified, no nested lists
-  (
-    Document(url='www.abc.xyz/graphql', query=Query(
->>>>>>> 66053c3d
-      name=None,
-      selection=[Selection(
-        fmeta=TypeMeta.FieldMeta('pairs', '', [
-          TypeMeta.ArgumentMeta('first', '', TypeRef.Named('Int'), None),
-          TypeMeta.ArgumentMeta('skip', '', TypeRef.Named('Int'), None),
-          TypeMeta.ArgumentMeta('where', '', TypeRef.Named('Pair_filter'), None)
-        ], TypeRef.non_null_list('Pair')),
-        arguments=[
-          Argument('skip', InputValue.Int(10)),
-        ],
-        selection=[
-          Selection(
-            fmeta=TypeMeta.FieldMeta('id', '', [], TypeRef.Named('String'))
-          )
-        ]
       )]
-<<<<<<< HEAD
-    ))
-
-    schema_ = schema()
-    page_nodes = generate_pagination_nodes(schema_, doc)
-    self.assertEqual(normalize(schema_, doc, page_nodes), expected)
-
-  def test_normalize_doc_skip_arg(self):
-    expected = Document(url='www.abc.xyz/graphql', query=Query(
-      name=None,
-      selection=[Selection(
-        fmeta=TypeMeta.FieldMeta('pairs', '', [
-          TypeMeta.ArgumentMeta('first', '', TypeRef.Named('Int'), None),
-          TypeMeta.ArgumentMeta('skip', '', TypeRef.Named('Int'), None),
-          TypeMeta.ArgumentMeta('where', '', TypeRef.Named('Pair_filter'), None)
-        ], TypeRef.non_null_list('Pair')),
-        arguments=[
-          Argument('first', InputValue.Variable('first0')),
-          Argument('skip', InputValue.Variable('skip0')),
-          Argument('orderBy', InputValue.Enum('id')),
-          Argument('orderDirection', InputValue.Enum('asc')),
-          Argument('where', InputValue.Object({
-            'id_gt': InputValue.Variable('lastOrderingValue0')
-          })),
-        ],
-        selection=[
-          Selection(
-            fmeta=TypeMeta.FieldMeta('id', '', [], TypeRef.Named('String'))
-          )
-        ]
-      )],
-      variables=[
-        VariableDefinition('first0', TypeRef.Named('Int')),
-        VariableDefinition('skip0', TypeRef.Named('Int')),
-        VariableDefinition('lastOrderingValue0', TypeRef.Named('String')),
-      ]
-    ))
-
-    doc = Document(url='www.abc.xyz/graphql', query=Query(
-=======
     )),
     (
       Document(url='www.abc.xyz/graphql', query=Query(
@@ -839,6 +321,59 @@
           VariableDefinition('lastOrderingValue0', TypeRef.Named('String')),
         ]
       )),
+      [PaginationNode(0, 'id', 455, 0, None, TypeRef.Named('String'), ['pairs'], [])]
+    )
+  ),
+  # Test normalization with `skip` arg specified, no nested lists
+  (
+    Document(url='www.abc.xyz/graphql', query=Query(
+      name=None,
+      selection=[Selection(
+        fmeta=TypeMeta.FieldMeta('pairs', '', [
+          TypeMeta.ArgumentMeta('first', '', TypeRef.Named('Int'), None),
+          TypeMeta.ArgumentMeta('skip', '', TypeRef.Named('Int'), None),
+          TypeMeta.ArgumentMeta('where', '', TypeRef.Named('Pair_filter'), None)
+        ], TypeRef.non_null_list('Pair')),
+        arguments=[
+          Argument('skip', InputValue.Int(10)),
+        ],
+        selection=[
+          Selection(
+            fmeta=TypeMeta.FieldMeta('id', '', [], TypeRef.Named('String'))
+          )
+        ]
+      )]
+    )),
+    (
+      Document(url='www.abc.xyz/graphql', query=Query(
+        name=None,
+        selection=[Selection(
+          fmeta=TypeMeta.FieldMeta('pairs', '', [
+            TypeMeta.ArgumentMeta('first', '', TypeRef.Named('Int'), None),
+            TypeMeta.ArgumentMeta('skip', '', TypeRef.Named('Int'), None),
+            TypeMeta.ArgumentMeta('where', '', TypeRef.Named('Pair_filter'), None)
+          ], TypeRef.non_null_list('Pair')),
+          arguments=[
+            Argument('first', InputValue.Variable('first0')),
+            Argument('skip', InputValue.Variable('skip0')),
+            Argument('orderBy', InputValue.Enum('id')),
+            Argument('orderDirection', InputValue.Enum('asc')),
+            Argument('where', InputValue.Object({
+              'id_gt': InputValue.Variable('lastOrderingValue0')
+            })),
+          ],
+          selection=[
+            Selection(
+              fmeta=TypeMeta.FieldMeta('id', '', [], TypeRef.Named('String'))
+            )
+          ]
+        )],
+        variables=[
+          VariableDefinition('first0', TypeRef.Named('Int')),
+          VariableDefinition('skip0', TypeRef.Named('Int')),
+          VariableDefinition('lastOrderingValue0', TypeRef.Named('String')),
+        ]
+      )),
       [
         PaginationNode(0, 'id', 100, 10, None, TypeRef.Named('String'), ['pairs'], [])
       ]
@@ -847,7 +382,6 @@
   # Test normalization with `orderBy` arg specified, no nested lists
   (
     Document(url='www.abc.xyz/graphql', query=Query(
->>>>>>> 66053c3d
       name=None,
       selection=[Selection(
         fmeta=TypeMeta.FieldMeta('pairs', '', [
@@ -864,45 +398,6 @@
           )
         ]
       )]
-<<<<<<< HEAD
-    ))
-
-    schema_ = schema()
-    page_nodes = generate_pagination_nodes(schema_, doc)
-    self.assertEqual(normalize(schema_, doc, page_nodes), expected)
-
-  def test_normalize_doc_orderby_arg(self):
-    expected = Document(url='www.abc.xyz/graphql', query=Query(
-      name=None,
-      selection=[Selection(
-        fmeta=TypeMeta.FieldMeta('pairs', '', [
-          TypeMeta.ArgumentMeta('first', '', TypeRef.Named('Int'), None),
-          TypeMeta.ArgumentMeta('skip', '', TypeRef.Named('Int'), None),
-          TypeMeta.ArgumentMeta('where', '', TypeRef.Named('Pair_filter'), None)
-        ], TypeRef.non_null_list('Pair')),
-        arguments=[
-          Argument('first', InputValue.Variable('first0')),
-          Argument('skip', InputValue.Variable('skip0')),
-          Argument('orderBy', InputValue.Enum('createdAtTimestamp')),
-          Argument('orderDirection', InputValue.Enum('asc')),
-          Argument('where', InputValue.Object({
-            'createdAtTimestamp_gt': InputValue.Variable('lastOrderingValue0')
-          })),
-        ],
-        selection=[
-          Selection(fmeta=TypeMeta.FieldMeta('id', '', [], TypeRef.Named('String'))),
-          Selection(fmeta=TypeMeta.FieldMeta('createdAtTimestamp', '', [], TypeRef.Named('BigInt')))
-        ]
-      )],
-      variables=[
-        VariableDefinition('first0', TypeRef.Named('Int')),
-        VariableDefinition('skip0', TypeRef.Named('Int')),
-        VariableDefinition('lastOrderingValue0', TypeRef.Named('BigInt')),
-      ]
-    ))
-
-    doc = Document(url='www.abc.xyz/graphql', query=Query(
-=======
     )),
     (
       Document(url='www.abc.xyz/graphql', query=Query(
@@ -941,7 +436,6 @@
   # Test normalization with `orderDirection` arg specified, no nested lists
   (
     Document(url='www.abc.xyz/graphql', query=Query(
->>>>>>> 66053c3d
       name=None,
       selection=[Selection(
         fmeta=TypeMeta.FieldMeta('pairs', '', [
@@ -958,44 +452,6 @@
           )
         ]
       )]
-<<<<<<< HEAD
-    ))
-
-    schema_ = schema()
-    page_nodes = generate_pagination_nodes(schema_, doc)
-    self.assertEqual(normalize(schema_, doc, page_nodes), expected)
-
-  def test_normalize_doc_orderdir_arg(self):
-    expected = Document(url='www.abc.xyz/graphql', query=Query(
-      name=None,
-      selection=[Selection(
-        fmeta=TypeMeta.FieldMeta('pairs', '', [
-          TypeMeta.ArgumentMeta('first', '', TypeRef.Named('Int'), None),
-          TypeMeta.ArgumentMeta('skip', '', TypeRef.Named('Int'), None),
-          TypeMeta.ArgumentMeta('where', '', TypeRef.Named('Pair_filter'), None)
-        ], TypeRef.non_null_list('Pair')),
-        arguments=[
-          Argument('first', InputValue.Variable('first0')),
-          Argument('skip', InputValue.Variable('skip0')),
-          Argument('orderBy', InputValue.Enum('id')),
-          Argument('orderDirection', InputValue.Enum('desc')),
-          Argument('where', InputValue.Object({
-            'id_lt': InputValue.Variable('lastOrderingValue0')
-          })),
-        ],
-        selection=[
-          Selection(fmeta=TypeMeta.FieldMeta('id', '', [], TypeRef.Named('String'))),
-        ]
-      )],
-      variables=[
-        VariableDefinition('first0', TypeRef.Named('Int')),
-        VariableDefinition('skip0', TypeRef.Named('Int')),
-        VariableDefinition('lastOrderingValue0', TypeRef.Named('String')),
-      ]
-    ))
-
-    doc = Document(url='www.abc.xyz/graphql', query=Query(
-=======
     )),
     (
       Document(url='www.abc.xyz/graphql', query=Query(
@@ -1033,7 +489,6 @@
   # Test normalization with `orderDirection` and `orderBy` args specified, no nested lists
   (
     Document(url='www.abc.xyz/graphql', query=Query(
->>>>>>> 66053c3d
       name=None,
       selection=[Selection(
         fmeta=TypeMeta.FieldMeta('pairs', '', [
@@ -1051,45 +506,6 @@
           )
         ]
       )]
-<<<<<<< HEAD
-    ))
-
-    schema_ = schema()
-    page_nodes = generate_pagination_nodes(schema_, doc)
-    self.assertEqual(normalize(schema_, doc, page_nodes), expected)
-
-  def test_normalize_doc_orderby_orderdir_arg(self):
-    expected = Document(url='www.abc.xyz/graphql', query=Query(
-      name=None,
-      selection=[Selection(
-        fmeta=TypeMeta.FieldMeta('pairs', '', [
-          TypeMeta.ArgumentMeta('first', '', TypeRef.Named('Int'), None),
-          TypeMeta.ArgumentMeta('skip', '', TypeRef.Named('Int'), None),
-          TypeMeta.ArgumentMeta('where', '', TypeRef.Named('Pair_filter'), None)
-        ], TypeRef.non_null_list('Pair')),
-        arguments=[
-          Argument('first', InputValue.Variable('first0')),
-          Argument('skip', InputValue.Variable('skip0')),
-          Argument('orderBy', InputValue.Enum('createdAtTimestamp')),
-          Argument('orderDirection', InputValue.Enum('desc')),
-          Argument('where', InputValue.Object({
-            'createdAtTimestamp_lt': InputValue.Variable('lastOrderingValue0')
-          })),
-        ],
-        selection=[
-          Selection(fmeta=TypeMeta.FieldMeta('id', '', [], TypeRef.Named('String'))),
-          Selection(fmeta=TypeMeta.FieldMeta('createdAtTimestamp', '', [], TypeRef.Named('BigInt')))
-        ]
-      )],
-      variables=[
-        VariableDefinition('first0', TypeRef.Named('Int')),
-        VariableDefinition('skip0', TypeRef.Named('Int')),
-        VariableDefinition('lastOrderingValue0', TypeRef.Named('BigInt')),
-      ]
-    ))
-
-    doc = Document(url='www.abc.xyz/graphql', query=Query(
-=======
     )),
     (
       Document(url='www.abc.xyz/graphql', query=Query(
@@ -1126,7 +542,6 @@
   # Test normalization with no args specified, 1 nested lists 1 level down
   (
     Document(url='www.abc.xyz/graphql', query=Query(
->>>>>>> 66053c3d
       name=None,
       selection=[Selection(
         fmeta=TypeMeta.FieldMeta('pairs', '', [
@@ -1154,60 +569,6 @@
           )
         ]
       )]
-<<<<<<< HEAD
-    ))
-
-    schema_ = schema()
-    page_nodes = generate_pagination_nodes(schema_, doc)
-    self.assertEqual(normalize(schema_, doc, page_nodes), expected)
-
-  def test_normalize_doc_key_path(self):
-    expected = Document(url='www.abc.xyz/graphql', query=Query(
-      name=None,
-      selection=[Selection(
-        fmeta=TypeMeta.FieldMeta('pairs', '', [
-          TypeMeta.ArgumentMeta('first', '', TypeRef.Named('Int'), None),
-          TypeMeta.ArgumentMeta('skip', '', TypeRef.Named('Int'), None),
-          TypeMeta.ArgumentMeta('where', '', TypeRef.Named('Pair_filter'), None)
-        ], TypeRef.non_null_list('Pair')),
-        arguments=[
-          Argument('first', InputValue.Variable('first1')),
-          Argument('skip', InputValue.Variable('skip1')),
-          Argument('orderBy', InputValue.Enum('id')),
-          Argument('orderDirection', InputValue.Enum('asc')),
-          Argument('where', InputValue.Object({
-            'id_gt': InputValue.Variable('lastOrderingValue1')
-          })),
-        ],
-        selection=[
-          Selection(
-            fmeta=TypeMeta.FieldMeta('foo', '', [], TypeRef.Named('Foo')),
-            selection=[
-              Selection(
-                fmeta=TypeMeta.FieldMeta('swaps', '', [
-                  TypeMeta.ArgumentMeta('first', '', TypeRef.Named('Int'), None),
-                  TypeMeta.ArgumentMeta('skip', '', TypeRef.Named('Int'), None),
-                  TypeMeta.ArgumentMeta('where', '', TypeRef.Named('Swap_filter'), None)
-                ], TypeRef.non_null_list('Swap')),
-                arguments=[
-                  Argument('first', InputValue.Variable('first0')),
-                  Argument('skip', InputValue.Variable('skip0')),
-                  Argument('orderBy', InputValue.Enum('id')),
-                  Argument('orderDirection', InputValue.Enum('asc')),
-                  Argument('where', InputValue.Object({
-                    'id_gt': InputValue.Variable('lastOrderingValue0')
-                  })),
-                ],
-                selection=[
-                  Selection(
-                    fmeta=TypeMeta.FieldMeta('id', '', [], TypeRef.Named('String'))
-                  )
-                ]
-              )
-            ]
-          ),
-          Selection(fmeta=TypeMeta.FieldMeta('id', '', [], TypeRef.Named('String'))),
-=======
     )),
     (
       Document(url='www.abc.xyz/graphql', query=Query(
@@ -1264,89 +625,24 @@
           VariableDefinition('first1', TypeRef.Named('Int')),
           VariableDefinition('skip1', TypeRef.Named('Int')),
           VariableDefinition('lastOrderingValue1', TypeRef.Named('String')),
->>>>>>> 66053c3d
-        ]
-      )],
-      variables=[
-        VariableDefinition('first0', TypeRef.Named('Int')),
-        VariableDefinition('skip0', TypeRef.Named('Int')),
-        VariableDefinition('lastOrderingValue0', TypeRef.Named('String')),
-        VariableDefinition('first1', TypeRef.Named('Int')),
-        VariableDefinition('skip1', TypeRef.Named('Int')),
-        VariableDefinition('lastOrderingValue1', TypeRef.Named('String')),
-      ]
-<<<<<<< HEAD
-    ))
-
-    doc = Document(url='www.abc.xyz/graphql', query=Query(
-      name=None,
-      selection=[Selection(
-        fmeta=TypeMeta.FieldMeta('pairs', '', [
-          TypeMeta.ArgumentMeta('first', '', TypeRef.Named('Int'), None),
-          TypeMeta.ArgumentMeta('skip', '', TypeRef.Named('Int'), None),
-          TypeMeta.ArgumentMeta('where', '', TypeRef.Named('Pair_filter'), None)
-        ], TypeRef.non_null_list('Pair')),
-        selection=[
-          Selection(
-            fmeta=TypeMeta.FieldMeta('foo', '', [], TypeRef.Named('Foo')),
-            selection=[
-              Selection(
-                fmeta=TypeMeta.FieldMeta('swaps', '', [
-                  TypeMeta.ArgumentMeta('first', '', TypeRef.Named('Int'), None),
-                  TypeMeta.ArgumentMeta('skip', '', TypeRef.Named('Int'), None),
-                  TypeMeta.ArgumentMeta('where', '', TypeRef.Named('Swap_filter'), None)
-                ], TypeRef.non_null_list('Swap')),
-                selection=[
-                  Selection(
-                    fmeta=TypeMeta.FieldMeta('id', '', [], TypeRef.Named('String'))
-                  )
-                ]
-              )
-            ]
-          )
-        ]
-      )]
-    ))
-
-    schema_ = schema()
-    page_nodes = generate_pagination_nodes(schema_, doc)
-    self.assertEqual(normalize(schema_, doc, page_nodes), expected)
-
-
-class TestPaginationArgs(unittest.TestCase):
-  @staticmethod
-  def swaps_gen(pair_id, n):
-    for i in range(n):
-      yield {'id': f'swap_{pair_id}{i}', 'timestamp': i}
-=======
+        ]
+      )),
+      [
+        PaginationNode(1, 'id', 100, 0, None, TypeRef.Named('String'), ['pairs'], [
+          PaginationNode(0, 'id', 100, 0, None, TypeRef.Named('String'), ['pairs', 'foo', 'swaps'], [])
+        ])
+      ]
     )
   )
 ])
 def test_normalize_doc(schema, test_input, expected):
   assert preprocess_document(schema, test_input) == expected
 
->>>>>>> 66053c3d
 
 def gen_swaps(pair_id, n):
   for i in range(n):
     yield {'id': f'swap_{pair_id}{i}', 'timestamp': i}
 
-<<<<<<< HEAD
-  def __test_args(self, cursor, strategy, expected, data_and_fails):
-    cursor_, args_ = strategy(cursor)
-    for ((args, cursor), (data, fails)) in zip(expected, data_and_fails):
-      self.assertEqual(cursor_, cursor)
-      self.assertEqual(args_, args)
-
-      if fails:
-        with self.assertRaises(StopIteration):
-          strategy(cursor_, data)
-      else:
-        cursor_, args_ = strategy(cursor_, data)
-
-  def test_pagination_args_single_node_no_args_2pages(self):
-    page_node = PaginationNode(
-=======
 
 def gen_users(pair_id, n):
   for i in range(n):
@@ -1362,7 +658,6 @@
       ({'swaps': []}, True)
     ],
     PaginationNode(
->>>>>>> 66053c3d
       node_idx=0,
       filter_field='id',
       first_value=1100,
@@ -1371,26 +666,6 @@
       filter_value_type=TypeRef.Named('String'),
       key_path=['swaps'],
       inner=[]
-<<<<<<< HEAD
-    )
-
-    expected = [
-      ({'first0': 900, 'skip0': 0}, Cursor(page_node, [])),
-      ({'first0': 200, 'skip0': 0, 'lastOrderingValue0': 'swap_a899'}, Cursor(page_node, [], 0, 'swap_a899', 900, 1, set()))
-    ]
-
-    data_and_fails = [
-      ({'swaps': list(TestPaginationArgs.swaps_gen('a', 900))}, False),
-      ({'swaps': []}, True)
-    ]
-
-    cursor = Cursor.from_pagination_nodes(page_node)
-
-    self.__test_args(cursor, greedy_strategy, expected, data_and_fails)
-
-  def test_pagination_args_single_node_no_args_1page(self):
-    page_node = PaginationNode(
-=======
     ),
     [
       {'first0': 900, 'skip0': 0},
@@ -1403,7 +678,6 @@
       ({'swaps': list(gen_swaps('a', 10))}, True),
     ],
     PaginationNode(
->>>>>>> 66053c3d
       node_idx=0,
       filter_field='id',
       first_value=1100,
@@ -1412,23 +686,6 @@
       filter_value_type=TypeRef.Named('String'),
       key_path=['swaps'],
       inner=[]
-<<<<<<< HEAD
-    )
-
-    expected = [
-      ({'first0': 900, 'skip0': 0}, Cursor(page_node, [])),
-    ]
-
-    data_and_fails = [
-      ({'swaps': list(TestPaginationArgs.swaps_gen('a', 10))}, True),
-    ]
-
-    cursor = Cursor.from_pagination_nodes(page_node)
-    self.__test_args(cursor, greedy_strategy, expected, data_and_fails)
-
-  def test_pagination_args_single_node_no_args_1page_below_limit(self):
-    page_node = PaginationNode(
-=======
     ),
     [
       {'first0': 900, 'skip0': 0},
@@ -1440,7 +697,6 @@
       ({'swaps': list(gen_swaps('a', 100))}, True),
     ],
     PaginationNode(
->>>>>>> 66053c3d
       node_idx=0,
       filter_field='id',
       first_value=100,
@@ -1449,23 +705,6 @@
       filter_value_type=TypeRef.Named('String'),
       key_path=['swaps'],
       inner=[]
-<<<<<<< HEAD
-    )
-    
-    expected = [
-      ({'first0': 100, 'skip0': 0}, Cursor(page_node, [])),
-    ]
-
-    data_and_fails = [
-      ({'swaps': list(TestPaginationArgs.swaps_gen('a', 100))}, True),
-    ]
-
-    cursor = Cursor.from_pagination_nodes(page_node)
-    self.__test_args(cursor, greedy_strategy, expected, data_and_fails)
-
-  def test_pagination_args_nested_no_args(self):
-    page_node = PaginationNode(
-=======
     ),
     [
       {'first0': 100, 'skip0': 0},
@@ -1481,7 +720,6 @@
       ({'pairs': [{'id': 'd', 'swaps': list(gen_swaps('d', 0))}]}, True),
     ],
     PaginationNode(
->>>>>>> 66053c3d
       node_idx=0,
       filter_field='id',
       first_value=4,
@@ -1501,36 +739,8 @@
           inner=[]
         )
       ]
-<<<<<<< HEAD
-    )
-
-    expected = [
-      ({'first0': 1, 'skip0': 0, 'first1': 900, 'skip1': 0}, Cursor.from_pagination_nodes(page_node)),
-      ({'first0': 1, 'skip0': 0, 'first1': 900, 'skip1': 0, 'lastOrderingValue1': 899}, ),
-      ({'first0': 1, 'skip0': 0, 'lastOrderingValue0': 'a', 'first1': 900, 'skip1': 0}, ),
-      ({'first0': 1, 'skip0': 0, 'lastOrderingValue0': 'b', 'first1': 900, 'skip1': 0}, ),
-      ({'first0': 1, 'skip0': 0, 'lastOrderingValue0': 'c', 'first1': 900, 'skip1': 0}, ),
-    ]
-
-    data_and_fails = [
-      ({'pairs': [{'id': 'a', 'swaps': list(TestPaginationArgs.swaps_gen('a', 900))}]}, False),
-      ({'pairs': [{'id': 'a', 'swaps': list(TestPaginationArgs.swaps_gen('a', 100))}]}, False),
-      ({'pairs': [{'id': 'b', 'swaps': list(TestPaginationArgs.swaps_gen('b', 100))}]}, False),
-      ({'pairs': [{'id': 'c', 'swaps': list(TestPaginationArgs.swaps_gen('c', 10))}]}, False),
-      ({'pairs': [{'id': 'd', 'swaps': list(TestPaginationArgs.swaps_gen('d', 0))}]}, True),
-    ]
-
-
-
-    cursor = Cursor.from_pagination_nodes(page_node)
-    self.__test_args(cursor, legacy_strategy, expected, data_and_fails)
-
-  def test_pagination_args_nested_no_args_2(self):
-    expected = [
-=======
     ),
     [
->>>>>>> 66053c3d
       {'first0': 1, 'skip0': 0, 'first1': 900, 'skip1': 0},
       {'first0': 1, 'skip0': 0, 'first1': 900, 'skip1': 0, 'lastOrderingValue1': 899},
       {'first0': 1, 'skip0': 0, 'lastOrderingValue0': 'a', 'first1': 900, 'skip1': 0},
@@ -1643,8 +853,6 @@
   for args, (data, stop) in zip(expected, data_and_stop):
     assert cursor.args() == args
 
-<<<<<<< HEAD
-=======
     if stop:
       with pytest.raises(StopIteration):
         cursor.step(data)
@@ -1654,7 +862,6 @@
 
 
 # TODO: Add tests for `subgrounds.pagination.trim_document`
->>>>>>> 66053c3d
 
 @pytest.mark.parametrize("data1, data2, expected", [
   (
